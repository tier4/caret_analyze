# Copyright 2021 Research Institute of Systems Planning, Inc.
#
# Licensed under the Apache License, Version 2.0 (the "License");
# you may not use this file except in compliance with the License.
# You may obtain a copy of the License at
#
#     http://www.apache.org/licenses/LICENSE-2.0
#
# Unless required by applicable law or agreed to in writing, software
# distributed under the License is distributed on an "AS IS" BASIS,
# WITHOUT WARRANTIES OR CONDITIONS OF ANY KIND, either express or implied.
# See the License for the specific language governing permissions and
# limitations under the License.

from __future__ import annotations

from abc import ABCMeta, abstractmethod

from .value_object import ValueObject
from ..common import Summarizable, Summary


class CallbackType(ValueObject):
    """callback group type class."""

    TIMER: CallbackType
    SUBSCRIPTION: CallbackType
    SERVICE: CallbackType

    def __init__(self, name: str) -> None:
        """
        Construct callback type.

        Parameters
        ----------
        name : str
            callback type name ['timer_callback', 'subscription_callback', 'service_callback']

        """
        if name not in ['timer_callback', 'subscription_callback', 'service_callback']:
            raise ValueError(f'Unsupported callback type: {name}')

        self._name = name

    def __str__(self) -> str:
        return self.type_name

    @property
    def type_name(self) -> str:
        """
        Return callback type name.

        Returns
        -------
        str
            type name.

        """
        return self._name


CallbackType.TIMER = CallbackType('timer_callback')
CallbackType.SUBSCRIPTION = CallbackType('subscription_callback')
CallbackType.SERVICE = CallbackType('service_callback')


class CallbackValue(ValueObject, metaclass=ABCMeta):
    """
    Value object class for representing a callback.

    This class has minimal information and no structure.
    It's used as the return value of ArchitectureReader.

    """

    def __init__(
        self,
        callback_id: str,
        node_name: str,
        node_id: str,
        symbol: str,
        subscribe_topic_name: str | None,
        service_name: str | None,
        publish_topic_names: tuple[str, ...] | None,
        construction_order: int,
        *,  # for yaml reader only.
        callback_name: str | None = None,
    ) -> None:
        """
        Construct an instance.

        Parameters
        ----------
        callback_id : str
            Callback unique id,
            a value that can be identified when retrieved from the Architecture reader.
        node_name : str
            Node name.
        node_id : str
            Node unique id,
            a value that can be identified when retrieved from the Architecture reader.
        symbol : str
            Symbol name of the callback.
        subscribe_topic_name : str | None
            Topic name which the callback subscribes.
        service_name : str | None
            Service name which the callback service.
        publish_topic_names : tuple[str, ...] | None
            Topic name which the callback publishes.
        construction_order: int
            Order of instance creation within the identical node.
        callback_name: str
            Callback name, by default None. This argument is used by ArchitectureReaderYaml.

        """
        self._callback_id = callback_id
        self._node_name = node_name
        self._node_id = node_id
        self._callback_name = callback_name
        self._symbol = symbol
        self._subscribe_topic_name = subscribe_topic_name
        self._service_name = service_name
        self._publish_topic_names = publish_topic_names
        self._construction_order = construction_order

    @property
    def callback_id(self) -> str:
        """
        Get callback id.

        Callback id is is used to bind.
        Callback id should be the same if the node name and other properties are the same.
        If any properties is different, it should be a different callback id.

        Returns
        -------
        str
            Callback unique id.

        """
        return self._callback_id

    @property
    def node_id(self) -> str:
        """
        Get node id.

        Returns
        -------
        str
            Node id.

        """
        return self._node_id

    @property
    def node_name(self) -> str:
        """
        Get node name.

        Returns
        -------
        str
            Node name.

        """
        return self._node_name

    @property
    def symbol(self) -> str:
        """
        Get callback symbol name.

        Returns
        -------
        str
            Callback symbol name.

        """
        return self._symbol

    @property
    def callback_name(self) -> str | None:
        """
        Get callback name.

        Returns
        -------
        str
            Callback name.

        Note:
        -----
        Different architecture_readers may return different values.

        """
        return self._callback_name

    @property
    def subscribe_topic_name(self) -> str | None:
        """
        Get subscription topic name.

        Returns
        -------
        str | None
            Topic name which the callback subscribes.

        Note:
        -----
        Only one subscription callback have a single subscribe topic name.

        """
        return self._subscribe_topic_name

    @property
    def service_name(self) -> str | None:
        """
        Get service name.

        Returns
        -------
        str
            Service name.

        """
        return self._service_name

    @property
    def publish_topic_names(self) -> tuple[str, ...] | None:
        """
        Get publisher topic names.

        Returns
        -------
        tuple[str, ...] | None
            Topic names which the callback publishes.

        Note:
        -----
        Since callback publishes multiple topics,
        there are multiple publish topic names.

        """
        return self._publish_topic_names

    @property
    @abstractmethod
    def callback_type(self) -> CallbackType:
        """
        Get callback type name.

        Returns
        -------
        CallbackType
            callback type

        """
        pass

    @property
    def construction_order(self) -> int:
        """
        Get construction order.

        Returns
        -------
        int
            construction order

        """
        return self._construction_order


class TimerCallbackValue(CallbackValue):
    """
    Value object class for representing a timer.

    This class has minimal information and no structure,
    and used as the return value of ArchitectureReader.

    """

    def __init__(
        self,
        callback_id: str,
        node_name: str,
        node_id: str,
        symbol: str,
        period_ns: int,
        publish_topic_names: tuple[str, ...] | None,
        construction_order: int,
        *,  # for yaml reader only.
        callback_name: str | None = None,
    ) -> None:
        super().__init__(
            callback_id=callback_id,
            node_name=node_name,
            node_id=node_id,
            symbol=symbol,
            subscribe_topic_name=None,
            service_name=None,
            publish_topic_names=publish_topic_names,
            construction_order=construction_order,
            callback_name=callback_name)
        self._period_ns = period_ns

    @property
    def callback_type(self) -> CallbackType:
        return CallbackType.TIMER

    @property
    def period_ns(self) -> int:
        return self._period_ns


class SubscriptionCallbackValue(CallbackValue):
    """Subscription callback value."""

    def __init__(
        self,
        callback_id: str,
        node_name: str,
        node_id: str,
        symbol: str,
        subscribe_topic_name: str,
        publish_topic_names: tuple[str, ...] | None,
        construction_order: int,
        *,  # for yaml reader only.
        callback_name: str | None = None,
    ) -> None:
        self.__subscribe_topic_name = subscribe_topic_name
        super().__init__(
            callback_id=callback_id,
            node_name=node_name,
            node_id=node_id,
            symbol=symbol,
            subscribe_topic_name=subscribe_topic_name,
            service_name=None,
            publish_topic_names=publish_topic_names,
            construction_order=construction_order,
            callback_name=callback_name)

    @property
    def callback_type(self) -> CallbackType:
        return CallbackType.SUBSCRIPTION

    @property
    def subscribe_topic_name(self) -> str:
        return self.__subscribe_topic_name


class ServiceCallbackValue(CallbackValue):
    """Value object class for representing a service."""

    def __init__(
        self,
        callback_id: str,
        node_name: str,
        node_id: str,
        symbol: str,
        service_name: str,
        publish_topic_names: tuple[str, ...] | None,
        construction_order: int,
        *,  # for yaml reader only.
        callback_name: str | None = None,
    ) -> None:
        """
        Construct an instance.

        Parameters
        ----------
        callback_id : str
            Callback unique id,
            a value that can be identified when retrieved from the Architecture reader.
        node_name : str
            Node name.
        node_id : str
            Node unique id,
            a value that can be identified when retrieved from the Architecture reader.
        symbol : str
            Symbol name of the service callback.
        service_name : str
            Service name which the service callback service.
        publish_topic_names : tuple[str, ...] | None
            Topic name which the service callback publishes.
        construction_order : int
            Order of instance creation within the identical node.
        callback_name : str | None
            Service callback name, by default None.
            This argument is used by ArchitectureReaderYaml.

        """
        self.__service_name = service_name
        super().__init__(
            callback_id=callback_id,
            node_name=node_name,
            node_id=node_id,
            symbol=symbol,
            subscribe_topic_name=None,
            service_name=service_name,
            publish_topic_names=publish_topic_names,
            construction_order=construction_order,
            callback_name=callback_name)

    @property
    def callback_type(self) -> CallbackType:
        """
        Get callback type name.

        Returns
        -------
        CallbackType
            Callback type.

        """
        return CallbackType.SERVICE

    @property
    def service_name(self) -> str:
        """
        Get service name.

        Returns
        -------
        str
            Service name.

        """
        return self.__service_name


class CallbackStructValue(Summarizable, metaclass=ABCMeta):
    """Callback value base class."""

    def __init__(
        self,
        node_name: str,
        symbol: str,
        subscribe_topic_name: str | None,
        service_name: str | None,
        publish_topic_names: tuple[str, ...] | None,
        construction_order: int,
        callback_name: str
    ) -> None:
        self._node_name = node_name
        self._callback_name = callback_name
        self._symbol = symbol
        self._subscribe_topic_name = subscribe_topic_name
        self._service_name = service_name
        self._publish_topic_names = publish_topic_names
        self._construction_order = construction_order

    @property
    def node_name(self) -> str:
        """
        Get node name.

        Returns
        -------
        str
            node name

        """
        return self._node_name

    @property
    def symbol(self) -> str:
        """
        Get callback symbol name.

        Returns
        -------
        str
            callback symbol name

        """
        return self._symbol

    @property
    def callback_name(self) -> str:
        """
        Get callback name.

        Returns
        -------
        str
            callback name

        """
        return self._callback_name

    @property
    @abstractmethod
    def callback_type(self) -> CallbackType:
        """
        Get callback type name.

        Returns
        -------
        CallbackType
            callback type

        """
        pass

    @property
    def callback_type_name(self) -> str:
        return str(self.callback_type)

    @property
    def subscribe_topic_name(self) -> str | None:
<<<<<<< HEAD
=======
        """
        Get subscribe topic name.

        Returns
        -------
        str | None
            Subscribe topic name.

        """
>>>>>>> 251fc2e3
        return self._subscribe_topic_name

    @property
    def service_name(self) -> str | None:
<<<<<<< HEAD
=======
        """
        Get service name.

        Returns
        -------
        str | None
            Service name.

        """
>>>>>>> 251fc2e3
        return self._service_name

    @property
    def publish_topic_names(self) -> tuple[str, ...] | None:
        return self._publish_topic_names

    @property
    def construction_order(self) -> int:
        """
        Get construction order.

        Returns
        -------
        int
            construction order

        """
        return self._construction_order

    @property
    @abstractmethod
    def summary(self) -> Summary:
        pass


class TimerCallbackStructValue(CallbackStructValue, ValueObject):
    """Structured timer callback value."""

    def __init__(
        self,
        node_name: str,
        symbol: str,
        period_ns: int,
        publish_topic_names: tuple[str, ...] | None,
        construction_order: int,
        callback_name: str,
    ) -> None:
        super().__init__(
            node_name=node_name,
            symbol=symbol,
            subscribe_topic_name=None,
            service_name=None,
            publish_topic_names=publish_topic_names,
            construction_order=construction_order,
            callback_name=callback_name)
        self._period_ns = period_ns

    @property
    def callback_type(self) -> CallbackType:
        return CallbackType.TIMER

    @property
    def period_ns(self) -> int:
        return self._period_ns

    @property
    def summary(self) -> Summary:
        return Summary({
            'name': self.callback_name,
            'type': self.callback_type_name,
            'period_ns': self.period_ns
        })


class SubscriptionCallbackStructValue(CallbackStructValue, ValueObject):
    """Structured subscription callback value."""

    def __init__(
        self,
        node_name: str,
        symbol: str,
        subscribe_topic_name: str,
        publish_topic_names: tuple[str, ...] | None,
        construction_order: int,
        callback_name: str
    ) -> None:
        super().__init__(
            node_name=node_name,
            symbol=symbol,
            subscribe_topic_name=subscribe_topic_name,
            service_name=None,
            publish_topic_names=publish_topic_names,
            construction_order=construction_order,
            callback_name=callback_name)

    @property
    def callback_type(self) -> CallbackType:
        return CallbackType.SUBSCRIPTION

    @property
    def summary(self) -> Summary:
        return Summary({
            'name': self.callback_name,
            'node': self.node_name,
            'type': self.callback_type_name,
            'topic': self.subscribe_topic_name
        })

    @property
    def subscribe_topic_name(self) -> str:
        topic_name = super().subscribe_topic_name
        assert topic_name is not None
        return topic_name


class ServiceCallbackStructValue(CallbackStructValue, ValueObject):
    """Structured service callback value."""

    def __init__(
        self,
        node_name: str,
        symbol: str,
        service_name: str,
        publish_topic_names: tuple[str, ...] | None,
        construction_order: int,
        callback_name: str,
    ) -> None:
        """
        Construct an instance.

        Parameters
        ----------
        node_name : str
            Node name.
        symbol : str
            Symbol name of the service callback.
        service_name : str
            Service name which the service callback service.
        publish_topic_names : tuple[str, ...] | None
            Topic name which the service callback publishes.
        construction_order: int
            Order of instance creation within the identical node.
        callback_name: str
            Service callback name. This argument is used by ArchitectureReaderYaml.

        """
        super().__init__(
            node_name=node_name,
            symbol=symbol,
            subscribe_topic_name=None,
            service_name=service_name,
            publish_topic_names=publish_topic_names,
            construction_order=construction_order,
            callback_name=callback_name)

    @property
    def callback_type(self) -> CallbackType:
        """
        Get callback type name.

        Returns
        -------
        CallbackType
            Callback type.

        """
        return CallbackType.SERVICE

    @property
    def summary(self) -> Summary:
        """
        Get summary.

        Returns
        -------
        Summary
            Summary about value objects and runtime data objects.

        """
        return Summary({
            'name': self.callback_name,
            'node': self.node_name,
            'type': self.callback_type_name,
            'service': self.service_name
        })<|MERGE_RESOLUTION|>--- conflicted
+++ resolved
@@ -510,8 +510,6 @@
 
     @property
     def subscribe_topic_name(self) -> str | None:
-<<<<<<< HEAD
-=======
         """
         Get subscribe topic name.
 
@@ -521,13 +519,10 @@
             Subscribe topic name.
 
         """
->>>>>>> 251fc2e3
         return self._subscribe_topic_name
 
     @property
     def service_name(self) -> str | None:
-<<<<<<< HEAD
-=======
         """
         Get service name.
 
@@ -537,7 +532,6 @@
             Service name.
 
         """
->>>>>>> 251fc2e3
         return self._service_name
 
     @property
