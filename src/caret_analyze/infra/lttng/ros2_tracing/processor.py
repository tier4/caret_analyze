# Copyright 2019 Robert Bosch GmbH
# Copyright 2020 Christophe Bedard
#
# Licensed under the Apache License, Version 2.0 (the "License");
# you may not use this file except in compliance with the License.
# You may obtain a copy of the License at
#
#     http://www.apache.org/licenses/LICENSE-2.0
#
# Unless required by applicable law or agreed to in writing, software
# distributed under the License is distributed on an "AS IS" BASIS,
# WITHOUT WARRANTIES OR CONDITIONS OF ANY KIND, either express or implied.
# See the License for the specific language governing permissions and
# limitations under the License.

"""Module for trace events processor and ROS 2 model creation."""

from __future__ import annotations

from collections import defaultdict
from collections.abc import Callable
from typing import Any


import bt2

from .data_model import Ros2DataModel


def get_field(event, key):
    e = event[key]
    if isinstance(e, bt2._StringFieldConst):
        return str(e)
    if isinstance(e, bt2._IntegerFieldConst):
        return int(e)
    return e


def pop_field(event, key):
    e = event.pop(key)
    if isinstance(e, bt2._StringFieldConst):
        return str(e)
    if isinstance(e, bt2._IntegerFieldConst):
        return int(e)
    return e


class Ros2Handler():
    """
    ROS 2-aware event handling class implementation.

    Handles a trace's events and builds a model with the data.
    """

    def __init__(
        self,
        data: Ros2DataModel,
        monotonic_to_system_time_offset: int | None
    ) -> None:
        """
        Create Ros2Handler.

        Parameters
        ----------
        data : Ros2DataModel
            DataModel to be handles
        monotonic_to_system_time_offset : int | None
            Offset time to convert monotonic time to system time.
            This values should be valid number if a recording was done with runtime recording.
            None is given, if recording begins before launch of the application,
            to use time sampled from the trace point.

        """
        from caret_analyze.infra.lttng.id_remapper import IDRemapper
        self._context_handle_remapper = IDRemapper()
        self._node_handle_remapper = IDRemapper()
        self._rmw_node_handle_remapper = IDRemapper()
        self._publisher_handle_remapper = IDRemapper()
        self._rmw_publisher_handle_remapper = IDRemapper()
        self._subscription_handle_remapper = IDRemapper()
        self._rmw_subscription_handle_remapper = IDRemapper()
        self._subscription_remapper = IDRemapper()
        self._service_handle_remapper = IDRemapper()
        self._rmw_service_handle_remapper = IDRemapper()
        self._client_handle_remapper = IDRemapper()
        self._rmw_client_handle_remapper = IDRemapper()
        self._timer_handle_remapper = IDRemapper()
        self._state_machine_remapper = IDRemapper()
        self._executor_addr_remapper = IDRemapper()
        self._entities_collector_addr_remapper = IDRemapper()
        self._callback_group_addr_remapper = IDRemapper()
        self._callback_remapper = IDRemapper()

        self._monotonic_to_system_offset: int | None = monotonic_to_system_time_offset
        self._caret_init_recorded: defaultdict[int, bool] = defaultdict(lambda: False)

        # Temporary buffers
        self._callback_instances: dict[int, tuple[dict, Any]] = {}
        self._data = data

    @staticmethod
    def get_trace_points(include_wrapped_tracepoints=True) -> list[str]:
        tracepoints = [
            'ros2:rcl_init',
            'ros2:rcl_node_init',
            'ros2:rcl_publisher_init',
            'ros2:rcl_subscription_init',
            'ros2:rclcpp_subscription_init',
            'ros2:rclcpp_subscription_callback_added',
            'ros2:rcl_service_init',
            'ros2:rclcpp_service_callback_added',
            'ros2:rcl_client_init',
            'ros2:rcl_timer_init',
            'ros2:rclcpp_timer_callback_added',
            'ros2:rclcpp_timer_link_node',
            'ros2:rclcpp_callback_register',
            'ros2:callback_start',
            'ros2:callback_end',
            'ros2:rcl_lifecycle_state_machine_init',
            'ros2:rcl_lifecycle_transition',
            'ros2:rclcpp_publish',
            'ros2:message_construct',
            'ros2:rclcpp_intra_publish',
            'ros2:dispatch_subscription_callback',
            'ros2:rmw_take',
            'ros2:dispatch_intra_process_subscription_callback',
            'ros2_caret:on_data_available',
            'ros2:rcl_publish',
            'ros2_caret:caret_init',
            'ros2_caret:dds_write',
            'ros2_caret:dds_bind_addr_to_stamp',
            'ros2_caret:dds_bind_addr_to_addr',
            'ros2_caret:rmw_implementation',
            'ros2_caret:add_callback_group',
            'ros2_caret:add_callback_group_static_executor',
            'ros2_caret:construct_executor',
            'ros2_caret:construct_static_executor',
            'ros2_caret:callback_group_add_timer',
            'ros2_caret:callback_group_add_subscription',
            'ros2_caret:callback_group_add_service',
            'ros2_caret:callback_group_add_client',
            'ros2_caret:tilde_subscription_init',
            'ros2_caret:tilde_publisher_init',
            'ros2_caret:tilde_subscribe',
            'ros2_caret:tilde_publish',
            'ros2_caret:tilde_subscribe_added',
            'ros2_caret:sim_time',
        ]

        if include_wrapped_tracepoints:
            tracepoints.extend(
                [
                    'ros2_caret:rcl_init',
                    'ros2_caret:rcl_node_init',
                    'ros2_caret:rcl_publisher_init',
                    'ros2_caret:rcl_subscription_init',
                    'ros2_caret:rclcpp_subscription_init',
                    'ros2_caret:rclcpp_subscription_callback_added',
                    'ros2_caret:rcl_service_init',
                    'ros2_caret:rclcpp_service_callback_added',
                    'ros2_caret:rcl_client_init',
                    'ros2_caret:rcl_timer_init',
                    'ros2_caret:rclcpp_timer_callback_added',
                    'ros2_caret:rclcpp_timer_link_node',
                    'ros2_caret:rclcpp_callback_register',
                    'ros2_caret:rcl_lifecycle_state_machine_init',
                ]
            )
        return tracepoints

    @staticmethod
    def required_events() -> set[str]:
        return {
            'ros2:rcl_init',
        }

    @property
    def data(self) -> Ros2DataModel:
        return self._data  # type: ignore

    def create_init_handler_map(
        self,
    ) -> None:
        # Link a ROS trace event to its corresponding handling method

        handler_map = {}

        #  Tracepoints of initialization defined in ros2_tracing
        handler_map['ros2:rcl_init'] = self._handle_rcl_init
        handler_map['ros2:rcl_node_init'] = self._handle_rcl_node_init
        handler_map['ros2:rcl_publisher_init'] = self._handle_rcl_publisher_init
        handler_map['ros2:rcl_subscription_init'] = self._handle_rcl_subscription_init
        handler_map['ros2:rclcpp_subscription_init'] = self._handle_rclcpp_subscription_init
        handler_map[
            'ros2:rclcpp_subscription_callback_added'
        ] = self._handle_rclcpp_subscription_callback_added
        handler_map['ros2:rcl_service_init'] = self._handle_rcl_service_init
        handler_map[
            'ros2:rclcpp_service_callback_added'
        ] = self._handle_rclcpp_service_callback_added
        handler_map['ros2:rcl_client_init'] = self._handle_rcl_client_init
        handler_map['ros2:rcl_timer_init'] = self._handle_rcl_timer_init
        handler_map['ros2:rclcpp_timer_callback_added'] = self._handle_rclcpp_timer_callback_added
        handler_map['ros2:rclcpp_timer_link_node'] = self._handle_rclcpp_timer_link_node
        handler_map['ros2:rclcpp_callback_register'] = self._handle_rclcpp_callback_register

        #  Tracepoints of initialization defined in ros2_tracing
        handler_map[
            'ros2:rcl_lifecycle_state_machine_init'
        ] = self._handle_rcl_lifecycle_state_machine_init

<<<<<<< HEAD
=======
        #  Trace points for measurements defined by ros2_tracing
        handler_map['ros2:rcl_lifecycle_transition'] = self._handle_rcl_lifecycle_transition
        handler_map['ros2:rclcpp_publish'] = self._handle_rclcpp_publish
        handler_map['ros2:message_construct'] = self._handle_message_construct
        handler_map['ros2:rclcpp_intra_publish'] = self._handle_rclcpp_intra_publish
        handler_map['ros2:rclcpp_ring_buffer_enqueue'] = self._handle_rclcpp_ring_buffer_enqueue
        handler_map['ros2:rclcpp_ring_buffer_dequeue'] = self._handle_rclcpp_ring_buffer_dequeue
        handler_map['ros2:rclcpp_buffer_to_ipb'] = self._handle_rclcpp_buffer_to_ipb
        handler_map['ros2:rclcpp_ipb_to_subscription'] = self._handle_rclcpp_ipb_to_subscription
        handler_map['ros2:rclcpp_construct_ring_buffer'] = \
            self._handle_rclcpp_construct_ring_buffer

        handler_map['ros2:dispatch_subscription_callback'] = \
            self._handle_dispatch_subscription_callback
        handler_map['ros2:rmw_take'] = self._handle_rmw_take
        handler_map['ros2:dispatch_intra_process_subscription_callback'] = \
            self._handle_dispatch_intra_process_subscription_callback
        handler_map['ros2_caret:on_data_available'] = self._handle_on_data_available
        handler_map['ros2:rcl_publish'] = self._handle_rcl_publish

        #  Trace points for measurements defined by caret_trace
        handler_map['ros2_caret:dds_write'] = self._handle_dds_write
        handler_map['ros2_caret:dds_bind_addr_to_stamp'] = self._handle_dds_bind_addr_to_stamp
        handler_map['ros2_caret:dds_bind_addr_to_addr'] = self._handle_dds_bind_addr_to_addr

>>>>>>> 4a3c7f7b
        #  Trace points of initialization defined by caret_trace
        handler_map['ros2_caret:rmw_implementation'] = \
            self._create_handler(self._handle_rmw_implementation, True)
        handler_map['ros2_caret:add_callback_group'] = \
            self._create_handler(self._handle_add_callback_group, True)
        handler_map['ros2_caret:add_callback_group_static_executor'] = \
            self._create_handler(self._handle_add_callback_group_static_executor, True)
        handler_map['ros2_caret:construct_executor'] = \
            self._create_handler(self._handle_construct_executor, True)
        handler_map['ros2_caret:construct_static_executor'] = \
            self._create_handler(self._handle_construct_static_executor, True)
        handler_map['ros2_caret:callback_group_add_timer'] = \
            self._create_handler(self._handle_callback_group_add_timer, True)
        handler_map['ros2_caret:callback_group_add_subscription'] = \
            self._create_handler(self._handle_callback_group_add_subscription, True)
        handler_map['ros2_caret:callback_group_add_service'] = \
            self._create_handler(self._handle_callback_group_add_service, True)
        handler_map['ros2_caret:callback_group_add_client'] = \
            self._create_handler(self._handle_callback_group_add_client, True)

        #  Trace points of initialization defined in TILDE
        handler_map['ros2_caret:tilde_subscription_init'] = \
            self._create_handler(self._handle_tilde_subscription_init, True)
        handler_map['ros2_caret:tilde_publisher_init'] = \
            self._create_handler(self._handle_tilde_publisher_init, True)

        #  Trace points of initialization defined in TILDE
        handler_map['ros2_caret:tilde_subscribe_added'] = \
            self._create_handler(self._handle_tilde_subscribe_added, True)

        #  Trace points of initialization redefined in caret_trace
        handler_map['ros2_caret:rcl_timer_init'] = \
            self._create_handler(self._handle_rcl_timer_init)
        handler_map['ros2_caret:caret_init'] = self._handle_caret_init

        #  Trace points of initialization redefined in caret_trace
        handler_map['ros2_caret:rcl_init'] = \
            self._create_handler(self._handle_rcl_init)
        handler_map['ros2_caret:rcl_node_init'] = \
            self._create_handler(self._handle_rcl_node_init)
        handler_map['ros2_caret:rcl_publisher_init'] = \
            self._create_handler(self._handle_rcl_publisher_init)
        handler_map['ros2_caret:rcl_subscription_init'] = \
            self._create_handler(self._handle_rcl_subscription_init)
        handler_map['ros2_caret:rclcpp_subscription_init'] = \
            self._create_handler(self._handle_rclcpp_subscription_init)
        handler_map['ros2_caret:rclcpp_subscription_callback_added'] = \
            self._create_handler(self._handle_rclcpp_subscription_callback_added)
        handler_map['ros2_caret:rcl_service_init'] = \
            self._create_handler(self._handle_rcl_service_init)
        handler_map['ros2_caret:rclcpp_service_callback_added'] = \
            self._create_handler(self._handle_rclcpp_service_callback_added)
        handler_map['ros2_caret:rcl_client_init'] = \
            self._create_handler(self._handle_rcl_client_init)
        handler_map['ros2_caret:rclcpp_timer_callback_added'] = \
            self._create_handler(self._handle_rclcpp_timer_callback_added)
        handler_map['ros2_caret:rclcpp_timer_link_node'] = \
            self._create_handler(self._handle_rclcpp_timer_link_node)
        handler_map['ros2_caret:rclcpp_callback_register'] = \
            self._create_handler(self._handle_rclcpp_callback_register)
        handler_map['ros2_caret:rcl_lifecycle_state_machine_init'] = \
            self._create_handler(self._handle_rcl_lifecycle_state_machine_init)

<<<<<<< HEAD
=======
        # The iron trace points of initialization redefined in CARET.
        handler_map['ros2_caret:rclcpp_buffer_to_ipb'] = \
            self._create_handler(self._handle_rclcpp_buffer_to_ipb)
        handler_map['ros2_caret:rclcpp_ipb_to_subscription'] = \
            self._create_handler(self._handle_rclcpp_ipb_to_subscription)
        handler_map['ros2_caret:rclcpp_construct_ring_buffer'] = \
            self._create_handler(self._handle_rclcpp_construct_ring_buffer)

        self._monotonic_to_system_offset: int | None = monotonic_to_system_time_offset
        self._caret_init_recorded: defaultdict[int, bool] = defaultdict(lambda: False)
>>>>>>> 4a3c7f7b
        self.handler_map = handler_map

    def create_runtime_handler_map(
        self,
    ) -> None:
        # Link a ROS trace event to its corresponding handling method

<<<<<<< HEAD
        handler_map = {}

        #  Trace points for measurements defined by ros2_tracing
        handler_map['ros2:callback_start'] = self._handle_callback_start
        handler_map['ros2:callback_end'] = self._handle_callback_end
=======
    @staticmethod
    def get_trace_points(include_wrapped_tracepoints=True) -> list[str]:
        tracepoints = [
            'ros2:rcl_init',
            'ros2:rcl_node_init',
            'ros2:rcl_publisher_init',
            'ros2:rcl_subscription_init',
            'ros2:rclcpp_subscription_init',
            'ros2:rclcpp_subscription_callback_added',
            'ros2:rcl_service_init',
            'ros2:rclcpp_service_callback_added',
            'ros2:rcl_client_init',
            'ros2:rcl_timer_init',
            'ros2:rclcpp_timer_callback_added',
            'ros2:rclcpp_timer_link_node',
            'ros2:rclcpp_callback_register',
            'ros2:callback_start',
            'ros2:callback_end',
            'ros2:rcl_lifecycle_state_machine_init',
            'ros2:rcl_lifecycle_transition',
            'ros2:rclcpp_publish',
            'ros2:message_construct',
            'ros2:rclcpp_intra_publish',
            'ros2:rclcpp_ring_buffer_enqueue',
            'ros2:rclcpp_ring_buffer_dequeue',
            'ros2:dispatch_subscription_callback',
            'ros2:rmw_take',
            'ros2:dispatch_intra_process_subscription_callback',
            'ros2_caret:on_data_available',
            'ros2:rcl_publish',
            'ros2_caret:caret_init',
            'ros2_caret:dds_write',
            'ros2_caret:dds_bind_addr_to_stamp',
            'ros2_caret:dds_bind_addr_to_addr',
            'ros2_caret:rmw_implementation',
            'ros2_caret:add_callback_group',
            'ros2_caret:add_callback_group_static_executor',
            'ros2_caret:construct_executor',
            'ros2_caret:construct_static_executor',
            'ros2_caret:callback_group_add_timer',
            'ros2_caret:callback_group_add_subscription',
            'ros2_caret:callback_group_add_service',
            'ros2_caret:callback_group_add_client',
            'ros2_caret:tilde_subscription_init',
            'ros2_caret:tilde_publisher_init',
            'ros2_caret:tilde_subscribe',
            'ros2_caret:tilde_publish',
            'ros2_caret:tilde_subscribe_added',
            'ros2_caret:sim_time',
            'ros2:rclcpp_buffer_to_ipb',
            'ros2:rclcpp_ipb_to_subscription',
            'ros2:rclcpp_construct_ring_buffer',
        ]

        if include_wrapped_tracepoints:
            tracepoints.extend(
                [
                    'ros2_caret:rcl_init',
                    'ros2_caret:rcl_node_init',
                    'ros2_caret:rcl_publisher_init',
                    'ros2_caret:rcl_subscription_init',
                    'ros2_caret:rclcpp_subscription_init',
                    'ros2_caret:rclcpp_subscription_callback_added',
                    'ros2_caret:rcl_service_init',
                    'ros2_caret:rclcpp_service_callback_added',
                    'ros2_caret:rcl_client_init',
                    'ros2_caret:rcl_timer_init',
                    'ros2_caret:rclcpp_timer_callback_added',
                    'ros2_caret:rclcpp_timer_link_node',
                    'ros2_caret:rclcpp_callback_register',
                    'ros2_caret:rcl_lifecycle_state_machine_init',
                    'ros2_caret:rclcpp_buffer_to_ipb',
                    'ros2_caret:rclcpp_ipb_to_subscription',
                    'ros2_caret:rclcpp_construct_ring_buffer',
                ]
            )
        return tracepoints
>>>>>>> 4a3c7f7b

        #  Trace points for measurements defined by ros2_tracing
        handler_map['ros2:rcl_lifecycle_transition'] = self._handle_rcl_lifecycle_transition
        handler_map['ros2:rclcpp_publish'] = self._handle_rclcpp_publish
        handler_map['ros2:message_construct'] = self._handle_message_construct
        handler_map['ros2:rclcpp_intra_publish'] = self._handle_rclcpp_intra_publish
        handler_map['ros2:dispatch_subscription_callback'] = \
            self._handle_dispatch_subscription_callback
        handler_map['ros2:rmw_take'] = self._handle_rmw_take
        handler_map['ros2:dispatch_intra_process_subscription_callback'] = \
            self._handle_dispatch_intra_process_subscription_callback
        handler_map['ros2_caret:on_data_available'] = self._handle_on_data_available
        handler_map['ros2:rcl_publish'] = self._handle_rcl_publish

        #  Trace points for measurements defined by caret_trace
        handler_map['ros2_caret:dds_write'] = self._handle_dds_write
        handler_map['ros2_caret:dds_bind_addr_to_stamp'] = self._handle_dds_bind_addr_to_stamp
        handler_map['ros2_caret:dds_bind_addr_to_addr'] = self._handle_dds_bind_addr_to_addr

        #  Trace points for measurements defined in TILDE
        handler_map['ros2_caret:tilde_subscribe'] = \
            self._handle_tilde_subscribe
        handler_map['ros2_caret:tilde_publish'] = \
            self._handle_tilde_publish

        #  Trace points for measurements defined by caret_trace
        handler_map['ros2_caret:sim_time'] = \
            self._create_handler(self._handle_sim_time, True)

        self.handler_map = handler_map

    def _is_valid_data(self, event) -> bool:
        """
        Confirm that the data to be converted is appropriate.

        Returns
        -------
        bool
            False for runtime recording if it is before caret_init is called,otherwise, True.
            runtime tracepoints only.

        """
        exists_caret_trace = self._monotonic_to_system_offset
        if not exists_caret_trace:
            return True

        pid = get_field(event, '_vpid')
        assert isinstance(pid, int)
        return self._caret_init_recorded[pid]

    def _handle_rcl_init(
        self,
        event: dict,
    ) -> None:
        context_handle = get_field(event, 'context_handle')
        timestamp = get_field(event, '_timestamp')
        pid = get_field(event, '_vpid')
        # version is defined within tracetools.
        # It is ignored because CARET does not plan to use it.
        # version = get_field(event, 'version')

        # 〇 context_handle
        context_handle = self._context_handle_remapper.register_and_get_object_id(
            context_handle, event)
        self.data.add_context(pid, context_handle, timestamp)

    def _handle_rcl_node_init(
        self,
        event: dict,
    ) -> None:
        handle = get_field(event, 'node_handle')
        timestamp = get_field(event, '_timestamp')
        tid = get_field(event, '_vtid')
        rmw_handle = get_field(event, 'rmw_handle')
        name = get_field(event, 'node_name')
        namespace = get_field(event, 'namespace')

        # 〇 context_handle
        # 〇 rmw_handle
        handle = self._node_handle_remapper.register_and_get_object_id(handle, event)
        rmw_handle = self._rmw_node_handle_remapper.register_and_get_object_id(rmw_handle, event)
        self.data.add_node(tid, handle, timestamp, rmw_handle, name, namespace)

    def _handle_rcl_publisher_init(
        self,
        event: dict,
    ) -> None:
        handle = get_field(event, 'publisher_handle')
        timestamp = get_field(event, '_timestamp')
        node_handle = get_field(event, 'node_handle')
        rmw_handle = get_field(event, 'rmw_publisher_handle')
        topic_name = get_field(event, 'topic_name')
        depth = get_field(event, 'queue_depth')
        # 〇 publisher_handle
        # △ node_handle
        # 〇 rmw_publisher_handle
        handle = self._publisher_handle_remapper.register_and_get_object_id(handle, event)
        node_handle = self._node_handle_remapper.get_object_id(node_handle, event)
        rmw_handle = self._rmw_publisher_handle_remapper.register_and_get_object_id(
            rmw_handle, event)
        self.data.add_publisher(
            handle, timestamp, node_handle, rmw_handle, topic_name, depth)

    def _handle_rcl_subscription_init(
        self,
        event: dict,
    ) -> None:
        handle = get_field(event, 'subscription_handle')
        timestamp = get_field(event, '_timestamp')
        node_handle = get_field(event, 'node_handle')
        rmw_handle = get_field(event, 'rmw_subscription_handle')
        topic_name = get_field(event, 'topic_name')
        depth = get_field(event, 'queue_depth')

        # 〇 subscription_handle
        # △ node_handle
        # 〇 rmw_subscription_handle
        handle = self._subscription_handle_remapper.register_and_get_object_id(handle, event)
        node_handle = self._node_handle_remapper.get_object_id(node_handle, event)
        rmw_handle = self._rmw_subscription_handle_remapper.register_and_get_object_id(
            rmw_handle, event)
        self.data.add_rcl_subscription(
            handle,
            timestamp,
            node_handle,
            rmw_handle,
            topic_name,
            depth,
        )

    def _handle_rclcpp_buffer_to_ipb(
        self,
        event: dict,
    ) -> None:
        timestamp = get_field(event, '_timestamp')
        buffer = get_field(event, 'buffer')
        ipb = get_field(event, 'ipb')
        self.data.add_buffer_to_ipb(
            timestamp,
            buffer,
            ipb
        )

    def _handle_rclcpp_ipb_to_subscription(
        self,
        event: dict,
    ) -> None:
        timestamp = get_field(event, '_timestamp')
        ipb = get_field(event, 'ipb')
        subscription = get_field(event, 'subscription')
        self.data.add_ipb_to_subscription(
            timestamp,
            ipb,
            subscription,
        )

    def _handle_rclcpp_construct_ring_buffer(
        self,
        event: dict,
    ) -> None:
        timestamp = get_field(event, '_timestamp')
        buffer = get_field(event, 'buffer')
        capacity = get_field(event, 'capacity')
        self.data.add_ring_buffer(
            timestamp,
            buffer,
            capacity,
        )

    def _handle_rclcpp_subscription_init(
        self,
        event: dict,
    ) -> None:
        subscription_pointer = get_field(event, 'subscription')
        timestamp = get_field(event, '_timestamp')
        handle = get_field(event, 'subscription_handle')
        # △ subscription_handle
        # 〇 subscription
        handle = self._subscription_handle_remapper.get_object_id(handle, event)
        subscription_pointer = self._subscription_remapper.register_and_get_object_id(
            subscription_pointer, event)
        self.data.add_rclcpp_subscription(
            subscription_pointer, timestamp, handle)

    def _handle_rclcpp_subscription_callback_added(
        self,
        event: dict,
    ) -> None:
        subscription_pointer = get_field(event, 'subscription')
        timestamp = get_field(event, '_timestamp')
        callback_object = get_field(event, 'callback')

        # △ subscription
        # 〇 callback
        subscription_pointer = self._subscription_remapper.get_object_id(
            subscription_pointer, event)
        callback_object = self._callback_remapper.register_and_get_object_id(callback_object, event)
        self.data.add_callback_object(
            subscription_pointer, timestamp, callback_object)

    def _handle_rcl_service_init(
        self,
        event: dict,
    ) -> None:
        handle = get_field(event, 'service_handle')
        timestamp = get_field(event, '_timestamp')
        node_handle = get_field(event, 'node_handle')
        rmw_handle = get_field(event, 'rmw_service_handle')
        service_name = get_field(event, 'service_name')

        # 〇 service_handle
        # △ node_handle
        # 〇 rmw_service_handle
        handle = self._service_handle_remapper.register_and_get_object_id(handle, event)
        node_handle = self._node_handle_remapper.get_object_id(node_handle, event)
        rmw_handle = self._rmw_service_handle_remapper.register_and_get_object_id(rmw_handle, event)
        self.data.add_service(
            handle, timestamp, node_handle, rmw_handle, service_name)

    def _handle_rclcpp_service_callback_added(
        self,
        event: dict,
    ) -> None:
        handle = get_field(event, 'service_handle')
        timestamp = get_field(event, '_timestamp')
        callback_object = get_field(event, 'callback')

        # △ service_handle
        # 〇 callback
        handle = self._service_handle_remapper.get_object_id(handle, event)
        callback_object = self._callback_remapper.register_and_get_object_id(callback_object, event)
        self.data.add_callback_object(handle, timestamp, callback_object)

    def _handle_rcl_client_init(
        self,
        event: dict,
    ) -> None:
        handle = get_field(event, 'client_handle')
        timestamp = get_field(event, '_timestamp')
        node_handle = get_field(event, 'node_handle')
        rmw_handle = get_field(event, 'rmw_client_handle')
        service_name = get_field(event, 'service_name')

        # 〇 client_handle
        # △ node_handle
        # 〇 rmw_client_handle
        handle = self._client_handle_remapper.register_and_get_object_id(handle, event)
        node_handle = self._node_handle_remapper.get_object_id(node_handle, event)
        rmw_handle = self._rmw_client_handle_remapper.register_and_get_object_id(rmw_handle, event)
        self.data.add_client(handle, timestamp, node_handle,
                             rmw_handle, service_name)

    def _handle_rcl_timer_init(
        self,
        event: dict,
    ) -> None:
        handle = get_field(event, 'timer_handle')
        timestamp = get_field(event, '_timestamp')
        period = get_field(event, 'period')
        tid = get_field(event, '_vtid')

        # 〇 timer_handle
        handle = self._timer_handle_remapper.register_and_get_object_id(handle, event)
        self.data.add_timer(tid, handle, timestamp, period)

    def _create_handler(
        self, handler: Callable,
        is_init_timestamp_optional=False
    ):
        def _handler(
            event: dict,
        ) -> None:
            if 'init_timestamp' not in event and is_init_timestamp_optional:
                # init_timestamp is the value added in the record from the middle of the process.
                # In old trace points, init_timestamp does not exist.
                # If 'init_timestamp' does not exist, the original handler is executed.
                handler(event)
            else:
                # For runtime measurement, _timestamp is the Lttng trace point execution time.
                # The original function execution time is recorded in
                # 'init_timestamp' with the monotonic clock.
                # The 'init_timestamp' is converted to the original
                # measurement time and passed to the handler.
                if self._monotonic_to_system_offset:
                    init_timestamp: int = pop_field(event, 'init_timestamp')  # type: ignore
                    event['_timestamp'] = init_timestamp + self._monotonic_to_system_offset
                    handler(event)
                else:
                    handler(event)
        return _handler

    def _handle_caret_init(
        self,
        event: dict,
    ) -> None:
        timestamp = get_field(event, '_timestamp')
        clock_offset = get_field(event, 'clock_offset')
        if 'distribution' in event.keys():
            distribution = get_field(event, 'distribution')
        else:
            distribution = 'NOTFOUND'
        self.data.add_caret_init(clock_offset, timestamp, distribution)  # type: ignore
        pid = get_field(event, '_vpid')
        assert isinstance(pid, int)
        self._caret_init_recorded[pid] = True

    @staticmethod
    def get_monotonic_to_system_offset(
        event: dict,
    ) -> int:
        timestamp = get_field(event, '_timestamp')
        clock_offset = get_field(event, 'clock_offset')
        return timestamp - clock_offset  # type: ignore

    def _handle_rclcpp_timer_callback_added(
        self,
        event: dict,
    ) -> None:
        handle = get_field(event, 'timer_handle')
        timestamp = get_field(event, '_timestamp')
        callback_object = get_field(event, 'callback')

        ############################### MYK テスト完了後あとで消す -->
        # MYK test
        if callback_object == 139926729236880:
            myk = 1
            print(myk)
        #    callback_object = self._timer_handle_remapper.register_and_get_object_id(
        #       callback_object, event)
        #    print("_handle_rclcpp_timer_callback_added()
        #       _timer_handle_remapper.register_and_get_object_id : ",callback_object)
            # from caret_analyze.infra.lttng.id_remapper import IDRemapper
            # id_remap = IDRemapper()
            # handle = id_remap.register_and_get_object_id(handle, event)
            # print(len(self._data._callback_objects._data['callback_object']))
            # print(event)
        # 1回目 handle=139926685567680, callback_object=139926729236880 addr_to_remapping_info_
        ############################### MYK テスト完了後あとで消す <--

        # △ timer_handle
        # 〇 callback
        handle = self._timer_handle_remapper.get_object_id(handle, event)
        callback_object = self._callback_remapper.register_and_get_object_id(callback_object, event)
        self.data.add_callback_object(handle, timestamp, callback_object)

    def _handle_rclcpp_timer_link_node(
        self,
        event: dict,
    ) -> None:
        handle = get_field(event, 'timer_handle')
        timestamp = get_field(event, '_timestamp')
        node_handle = get_field(event, 'node_handle')

        # △ timer_handle
        # △ node_handle
        handle = self._timer_handle_remapper.get_object_id(handle, event)
        node_handle = self._node_handle_remapper.get_object_id(node_handle, event)
        self.data.add_timer_node_link(handle, timestamp, node_handle)

    def _handle_rclcpp_callback_register(
        self,
        event: dict,
    ) -> None:
        callback_object = get_field(event, 'callback')
        timestamp = get_field(event, '_timestamp')
        symbol = get_field(event, 'symbol')

        ############################### MYK テスト完了後あとで消す -->
        # MYK test
        if callback_object == 139926729236880:
            myk = 1
            print(myk)
        # △ callback
        # get_field() の結果の内、4 章のテーブルで △ となっている項目については、
        # そのオブジェクトに対応する remapper オブジェクトの get_object_id を呼び出し、その戻り値で値を書き換える
        # if callback_object == 139926729236880:
        #    print("before : ",callback_object)
        #    callback_object = self._timer_handle_remapper.get_object_id(callback_object, event)
        #    print("after : ",callback_object)
        #    print("_handle_rclcpp_callback_register()
        #       _timer_handle_remapper.get_object_id : ",callback_object)
        #    print(len(self._data._callback_symbols._data['callback_object']))
        #    print(event)
        ############################### MYK テスト完了後あとで消す <--

        # △ callback
        callback_object = self._callback_remapper.get_object_id(callback_object, event)
        self.data.add_callback_symbol(callback_object, timestamp, symbol)

    def _handle_callback_start(
        self,
        event: dict,
    ) -> None:
        if not self._is_valid_data(event):
            return

        # Add to dict
        callback = get_field(event, 'callback')
        tid = get_field(event, '_vtid')
        timestamp = get_field(event, '_timestamp')
        is_intra_process = get_field(event, 'is_intra_process')

        # △ callback
        callback = self._callback_remapper.get_object_id(callback, event)
        self.data.add_callback_start_instance(
            tid, timestamp, callback, is_intra_process)

    def _handle_callback_end(
        self,
        event: dict,
    ) -> None:
        if not self._is_valid_data(event):
            return

        # Fetch from dict
        callback = get_field(event, 'callback')
        tid = get_field(event, '_vtid')
        timestamp = get_field(event, '_timestamp')

        # △ callback
        callback = self._callback_remapper.get_object_id(callback, event)
        self.data.add_callback_end_instance(tid, timestamp, callback)

    def _handle_rcl_lifecycle_state_machine_init(
        self,
        event: dict,
    ) -> None:
        node_handle = get_field(event, 'node_handle')
        state_machine = get_field(event, 'state_machine')

        # △ node_handle
        # 〇 state_machine
        node_handle = self._node_handle_remapper.get_object_id(node_handle, event)
        state_machine = self._state_machine_remapper.register_and_get_object_id(
            state_machine, event)
        self.data.add_lifecycle_state_machine(state_machine, node_handle)

    def _handle_rcl_lifecycle_transition(
        self,
        event: dict,
    ) -> None:
        if not self._is_valid_data(event):
            return

        timestamp = get_field(event, '_timestamp')
        state_machine = get_field(event, 'state_machine')
        start_label = get_field(event, 'start_label')
        goal_label = get_field(event, 'goal_label')

        # △ state_machine_arg -> state_machine
        state_machine = self._state_machine_remapper.get_object_id(state_machine, event)
        self.data.add_lifecycle_state_transition(
            state_machine, start_label, goal_label, timestamp)

    def _handle_rclcpp_publish(
        self,
        event: dict,
    ) -> None:
        if not self._is_valid_data(event):
            return
        if 'publisher_handle' in event.keys():
            publisher_handle = get_field(event, 'publisher_handle')
            # △ publisher_handle
            # 【TODO】message
            publisher_handle = self._publisher_handle_remapper.get_object_id(publisher_handle, event)
        else:
            publisher_handle = 0
        timestamp = get_field(event, '_timestamp')
        message = get_field(event, 'message')
        tid = get_field(event, '_vtid')
        if 'message_timestamp' in event.keys():
            message_timestamp = get_field(event, 'message_timestamp')
        else:
            message_timestamp = 0

        self.data.add_rclcpp_publish_instance(
            tid, timestamp, publisher_handle, message, message_timestamp)

    def _handle_rcl_publish(
        self,
        event: dict,
    ) -> None:
        if not self._is_valid_data(event):
            return

        publisher_handle = get_field(event, 'publisher_handle')
        timestamp = get_field(event, '_timestamp')
        tid = get_field(event, '_vtid')
        message = get_field(event, 'message')

        # △ publisher_handle
        # 【TODO】message
        publisher_handle = self._publisher_handle_remapper.get_object_id(publisher_handle, event)
        self.data.add_rcl_publish_instance(
            tid, timestamp, publisher_handle, message)

    def _handle_message_construct(
        self,
        event: dict,
    ) -> None:
        if not self._is_valid_data(event):
            return

        original_message = get_field(event, 'original_message')
        constructed_message = get_field(event, 'constructed_message')
        timestamp = get_field(event, '_timestamp')

        # 【TODO】original_message
        # 【TODO】constructed_message
        self.data.add_message_construct_instance(
            timestamp, original_message, constructed_message)

    def _handle_rclcpp_intra_publish(
        self,
        event: dict,
    ) -> None:
        if not self._is_valid_data(event):
            return

        message = get_field(event, 'message')
        publisher_handle = get_field(event, 'publisher_handle')
        timestamp = get_field(event, '_timestamp')
        if 'message_timestamp' in event.keys():
            message_timestamp = get_field(event, 'message_timestamp')
        else:
            message_timestamp = 0
        tid = get_field(event, '_vtid')

        # △ publisher_handle
        # 【TODO】message
        publisher_handle = self._publisher_handle_remapper.get_object_id(publisher_handle, event)
        self.data.add_rclcpp_intra_publish_instance(
            tid, timestamp, publisher_handle, message, message_timestamp)

    def _handle_rclcpp_ring_buffer_enqueue(
        self,
        event: dict,
    ) -> None:
        if not self._is_valid_data(event):
            return

        buffer = get_field(event, 'buffer')
        index = get_field(event, 'index')
        size = get_field(event, 'size')
        overwritten = get_field(event, 'overwritten')
        timestamp = get_field(event, '_timestamp')
        tid = get_field(event, '_vtid')
        self.data.add_rclcpp_ring_buffer_enqueue_instance(
            tid, timestamp, buffer, index, size, overwritten)

    def _handle_rclcpp_ring_buffer_dequeue(
        self,
        event: dict,
    ) -> None:
        if not self._is_valid_data(event):
            return

        buffer = get_field(event, 'buffer')
        index = get_field(event, 'index')
        size = get_field(event, 'size')
        timestamp = get_field(event, '_timestamp')
        tid = get_field(event, '_vtid')
        self.data.add_rclcpp_ring_buffer_dequeue_instance(
            tid, timestamp, buffer, index, size)

    def _handle_dispatch_subscription_callback(
        self,
        event: dict,
    ) -> None:
        if not self._is_valid_data(event):
            return

        callback_object = get_field(event, 'callback')
        message = get_field(event, 'message')
        timestamp = get_field(event, '_timestamp')
        source_stamp = get_field(event, 'source_stamp')
        message_timestamp = get_field(event, 'message_timestamp')

        # 【TODO】message
        # △ callback
        callback_object = self._callback_remapper.get_object_id(callback_object, event)
        self.data.add_dispatch_subscription_callback_instance(
            timestamp, callback_object, message, source_stamp, message_timestamp
        )

    def _handle_rmw_take(
        self,
        event: dict,
    ) -> None:
        if not self._is_valid_data(event):
            return

        tid = get_field(event, '_vtid')
        timestamp = get_field(event, '_timestamp')
        rmw_subscription_handle = get_field(event, 'rmw_subscription_handle')
        message = get_field(event, 'message')
        source_stamp = get_field(event, 'source_timestamp')

        # △ rmw_subscription_handle
        # 【TODO】message
        rmw_subscription_handle = self._rmw_subscription_handle_remapper.get_object_id(
            rmw_subscription_handle, event)
        self.data.add_rmw_take_instance(
            tid, timestamp, rmw_subscription_handle, message, source_stamp
        )

    def _handle_dispatch_intra_process_subscription_callback(
        self,
        event: dict,
    ) -> None:
        if not self._is_valid_data(event):
            return

        callback_object = get_field(event, 'callback')
        message = get_field(event, 'message')
        timestamp = get_field(event, '_timestamp')
        message_timestamp = get_field(event, 'message_timestamp')

        # 【TODO】message
        # △ callback
        callback_object = self._callback_remapper.get_object_id(callback_object, event)
        self.data.add_dispatch_intra_process_subscription_callback_instance(
            timestamp, callback_object, message, message_timestamp
        )

    def _handle_on_data_available(
        self,
        event: dict,
    ) -> None:
        if not self._is_valid_data(event):
            return

        timestamp = get_field(event, '_timestamp')
        source_stamp = get_field(event, 'source_stamp')
        self.data.add_on_data_available_instance(timestamp, source_stamp)

    def _handle_dds_write(
        self,
        event: dict,
    ) -> None:
        if not self._is_valid_data(event):
            return

        timestamp = get_field(event, '_timestamp')
        message = get_field(event, 'message')
        tid = get_field(event, '_vtid')

        # 【TODO】message
        self.data.add_dds_write_instance(tid, timestamp, message)

    def _handle_dds_bind_addr_to_stamp(
        self,
        event: dict,
    ) -> None:
        if not self._is_valid_data(event):
            return

        timestamp = get_field(event, '_timestamp')
        addr = get_field(event, 'addr')
        tid = get_field(event, '_vtid')
        source_stamp = get_field(event, 'source_stamp')

        # 【TODO】addr
        self.data.add_dds_bind_addr_to_stamp(tid, timestamp, addr, source_stamp)

    def _handle_dds_bind_addr_to_addr(
        self,
        event: dict,
    ) -> None:
        if not self._is_valid_data(event):
            return

        timestamp = get_field(event, '_timestamp')
        addr_from = get_field(event, 'addr_from')
        addr_to = get_field(event, 'addr_to')

        # 【TODO】addr_from
        # 【TODO】addr_to
        self.data.add_dds_bind_addr_to_addr(timestamp, addr_from, addr_to)

    def _handle_rmw_implementation(
        self,
        event: dict,
    ) -> None:
        rmw_impl = get_field(event, 'rmw_impl')
        self.data.add_rmw_implementation(rmw_impl)

    def _handle_construct_executor(
        self,
        event: dict,
    ) -> None:
        timestamp = get_field(event, '_timestamp')
        executor_addr = get_field(event, 'executor_addr')
        executor_type_name = get_field(event, 'executor_type_name')

        # 〇 executor_addr
        executor_addr = self._executor_addr_remapper.register_and_get_object_id(
            executor_addr, event)
        self.data.add_executor(executor_addr, timestamp, executor_type_name)

    def _handle_construct_static_executor(
        self,
        event: dict,
    ) -> None:
        timestamp = get_field(event, '_timestamp')
        executor_addr = get_field(event, 'executor_addr')
        collector_addr = get_field(event, 'entities_collector_addr')
        executor_type_name = get_field(event, 'executor_type_name')

        # 〇 executor_addr
        # 〇 entities_collector_addr
        executor_addr = self._executor_addr_remapper.register_and_get_object_id(
            executor_addr, event)
        collector_addr = self._entities_collector_addr_remapper.register_and_get_object_id(
            collector_addr, event)
        self.data.add_executor_static(executor_addr, collector_addr, timestamp, executor_type_name)

    def _handle_add_callback_group(
        self,
        event: dict,
    ) -> None:
        timestamp = get_field(event, '_timestamp')
        executor_addr = get_field(event, 'executor_addr')
        callback_group_addr = get_field(event, 'callback_group_addr')
        group_type_name = get_field(event, 'group_type_name')

        # △ executor_addr
        # 〇 callback_group_addr
        executor_addr = self._executor_addr_remapper.get_object_id(executor_addr, event)
        callback_group_addr = self._callback_group_addr_remapper.register_and_get_object_id(
            callback_group_addr, event)
        self.data.add_callback_group(
            executor_addr, timestamp, callback_group_addr, group_type_name)

    def _handle_add_callback_group_static_executor(
        self,
        event: dict,
    ) -> None:
        timestamp = get_field(event, '_timestamp')
        collector_addr = get_field(event, 'entities_collector_addr')
        callback_group_addr = get_field(event, 'callback_group_addr')
        group_type_name = get_field(event, 'group_type_name')

        # △ entities_collector_addr
        # 〇 callback_group_addr
        collector_addr = self._entities_collector_addr_remapper.get_object_id(collector_addr, event)
        callback_group_addr = self._callback_group_addr_remapper.register_and_get_object_id(
            callback_group_addr, event)
        self.data.add_callback_group_static_executor(
            collector_addr, timestamp, callback_group_addr, group_type_name)

    def _handle_callback_group_add_timer(
        self,
        event: dict,
    ) -> None:
        timestamp = get_field(event, '_timestamp')
        callback_group_addr = get_field(event, 'callback_group_addr')
        timer_handle = get_field(event, 'timer_handle')

        # △ callback_group_addr
        # △ timer_handle
        callback_group_addr = self._callback_group_addr_remapper.get_object_id(
            callback_group_addr, event)
        timer_handle = self._timer_handle_remapper.get_object_id(timer_handle, event)
        self.data.callback_group_add_timer(callback_group_addr, timestamp, timer_handle)

    def _handle_callback_group_add_subscription(
        self,
        event: dict,
    ) -> None:
        timestamp = get_field(event, '_timestamp')
        callback_group_addr = get_field(event, 'callback_group_addr')
        subscription_handle = get_field(event, 'subscription_handle')

        # △ callback_group_addr
        # △ subscription_handle
        callback_group_addr = self._callback_group_addr_remapper.get_object_id(
            callback_group_addr, event)
        subscription_handle = self._subscription_handle_remapper.get_object_id(
            subscription_handle, event)
        self.data.callback_group_add_subscription(
            callback_group_addr, timestamp, subscription_handle)

    def _handle_callback_group_add_service(
        self,
        event: dict,
    ) -> None:
        timestamp = get_field(event, '_timestamp')
        callback_group_addr = get_field(event, 'callback_group_addr')
        service_handle = get_field(event, 'service_handle')

        # △ callback_group_addr
        # △ service_handle
        callback_group_addr = self._callback_group_addr_remapper.get_object_id(
            callback_group_addr, event)
        service_handle = self._service_handle_remapper.get_object_id(service_handle, event)
        self.data.callback_group_add_service(callback_group_addr, timestamp, service_handle)

    def _handle_callback_group_add_client(
        self,
        event: dict,
    ) -> None:
        timestamp = get_field(event, '_timestamp')
        callback_group_addr = get_field(event, 'callback_group_addr')
        client_handle = get_field(event, 'client_handle')

        # △ callback_group_addr
        # △ client_handle
        callback_group_addr = self._callback_group_addr_remapper.get_object_id(
            callback_group_addr, event)
        client_handle = self._client_handle_remapper.get_object_id(client_handle, event)
        self.data.callback_group_add_client(callback_group_addr, timestamp, client_handle)

    def _handle_tilde_subscription_init(
        self,
        event: dict,
    ) -> None:
        timestamp = get_field(event, '_timestamp')
        subscription = get_field(event, 'subscription')
        node_name = get_field(event, 'node_name')
        topic_name = get_field(event, 'topic_name')
        self.data.add_tilde_subscription(subscription, node_name, topic_name, timestamp)

    def _handle_tilde_publisher_init(
        self,
        event: dict,
    ) -> None:
        timestamp = get_field(event, '_timestamp')
        publisher = get_field(event, 'publisher')
        node_name = get_field(event, 'node_name')
        topic_name = get_field(event, 'topic_name')
        self.data.add_tilde_publisher(publisher, node_name, topic_name, timestamp)

    def _handle_tilde_subscribe(
        self,
        event: dict,
    ) -> None:
        if not self._is_valid_data(event):
            return

        timestamp = get_field(event, '_timestamp')
        subscription = get_field(event, 'subscription')
        tilde_message_id = get_field(event, 'tilde_message_id')
        self.data.add_tilde_subscribe(timestamp, subscription, tilde_message_id)

    def _handle_tilde_publish(
        self,
        event: dict,
    ) -> None:
        if not self._is_valid_data(event):
            return

        publisher = get_field(event, 'publisher')
        publish_tilde_timestamp = get_field(event, 'tilde_publish_timestamp')
        tilde_message_id = get_field(event, 'tilde_message_id')
        subscription_id = get_field(event, 'subscription_id')
        self.data.add_tilde_publish(
            publish_tilde_timestamp,
            publisher,
            subscription_id,
            tilde_message_id)

    def _handle_tilde_subscribe_added(
        self,
        event: dict,
    ) -> None:
        timestamp = get_field(event, '_timestamp')
        subscription_id = get_field(event, 'subscription_id')
        node_name = get_field(event, 'node_name')
        topic_name = get_field(event, 'topic_name')
        self.data.add_tilde_subscribe_added(subscription_id, node_name, topic_name, timestamp)

    def _handle_sim_time(
        self,
        event: dict,
    ) -> None:
        timestamp = get_field(event, '_timestamp')
        sim_time = get_field(event, 'stamp')
        self.data.add_sim_time(timestamp, sim_time)<|MERGE_RESOLUTION|>--- conflicted
+++ resolved
@@ -90,6 +90,8 @@
         self._entities_collector_addr_remapper = IDRemapper()
         self._callback_group_addr_remapper = IDRemapper()
         self._callback_remapper = IDRemapper()
+        self._buffer_remapper = IDRemapper()
+        self._ipb_remapper = IDRemapper()
 
         self._monotonic_to_system_offset: int | None = monotonic_to_system_time_offset
         self._caret_init_recorded: defaultdict[int, bool] = defaultdict(lambda: False)
@@ -98,235 +100,6 @@
         self._callback_instances: dict[int, tuple[dict, Any]] = {}
         self._data = data
 
-    @staticmethod
-    def get_trace_points(include_wrapped_tracepoints=True) -> list[str]:
-        tracepoints = [
-            'ros2:rcl_init',
-            'ros2:rcl_node_init',
-            'ros2:rcl_publisher_init',
-            'ros2:rcl_subscription_init',
-            'ros2:rclcpp_subscription_init',
-            'ros2:rclcpp_subscription_callback_added',
-            'ros2:rcl_service_init',
-            'ros2:rclcpp_service_callback_added',
-            'ros2:rcl_client_init',
-            'ros2:rcl_timer_init',
-            'ros2:rclcpp_timer_callback_added',
-            'ros2:rclcpp_timer_link_node',
-            'ros2:rclcpp_callback_register',
-            'ros2:callback_start',
-            'ros2:callback_end',
-            'ros2:rcl_lifecycle_state_machine_init',
-            'ros2:rcl_lifecycle_transition',
-            'ros2:rclcpp_publish',
-            'ros2:message_construct',
-            'ros2:rclcpp_intra_publish',
-            'ros2:dispatch_subscription_callback',
-            'ros2:rmw_take',
-            'ros2:dispatch_intra_process_subscription_callback',
-            'ros2_caret:on_data_available',
-            'ros2:rcl_publish',
-            'ros2_caret:caret_init',
-            'ros2_caret:dds_write',
-            'ros2_caret:dds_bind_addr_to_stamp',
-            'ros2_caret:dds_bind_addr_to_addr',
-            'ros2_caret:rmw_implementation',
-            'ros2_caret:add_callback_group',
-            'ros2_caret:add_callback_group_static_executor',
-            'ros2_caret:construct_executor',
-            'ros2_caret:construct_static_executor',
-            'ros2_caret:callback_group_add_timer',
-            'ros2_caret:callback_group_add_subscription',
-            'ros2_caret:callback_group_add_service',
-            'ros2_caret:callback_group_add_client',
-            'ros2_caret:tilde_subscription_init',
-            'ros2_caret:tilde_publisher_init',
-            'ros2_caret:tilde_subscribe',
-            'ros2_caret:tilde_publish',
-            'ros2_caret:tilde_subscribe_added',
-            'ros2_caret:sim_time',
-        ]
-
-        if include_wrapped_tracepoints:
-            tracepoints.extend(
-                [
-                    'ros2_caret:rcl_init',
-                    'ros2_caret:rcl_node_init',
-                    'ros2_caret:rcl_publisher_init',
-                    'ros2_caret:rcl_subscription_init',
-                    'ros2_caret:rclcpp_subscription_init',
-                    'ros2_caret:rclcpp_subscription_callback_added',
-                    'ros2_caret:rcl_service_init',
-                    'ros2_caret:rclcpp_service_callback_added',
-                    'ros2_caret:rcl_client_init',
-                    'ros2_caret:rcl_timer_init',
-                    'ros2_caret:rclcpp_timer_callback_added',
-                    'ros2_caret:rclcpp_timer_link_node',
-                    'ros2_caret:rclcpp_callback_register',
-                    'ros2_caret:rcl_lifecycle_state_machine_init',
-                ]
-            )
-        return tracepoints
-
-    @staticmethod
-    def required_events() -> set[str]:
-        return {
-            'ros2:rcl_init',
-        }
-
-    @property
-    def data(self) -> Ros2DataModel:
-        return self._data  # type: ignore
-
-    def create_init_handler_map(
-        self,
-    ) -> None:
-        # Link a ROS trace event to its corresponding handling method
-
-        handler_map = {}
-
-        #  Tracepoints of initialization defined in ros2_tracing
-        handler_map['ros2:rcl_init'] = self._handle_rcl_init
-        handler_map['ros2:rcl_node_init'] = self._handle_rcl_node_init
-        handler_map['ros2:rcl_publisher_init'] = self._handle_rcl_publisher_init
-        handler_map['ros2:rcl_subscription_init'] = self._handle_rcl_subscription_init
-        handler_map['ros2:rclcpp_subscription_init'] = self._handle_rclcpp_subscription_init
-        handler_map[
-            'ros2:rclcpp_subscription_callback_added'
-        ] = self._handle_rclcpp_subscription_callback_added
-        handler_map['ros2:rcl_service_init'] = self._handle_rcl_service_init
-        handler_map[
-            'ros2:rclcpp_service_callback_added'
-        ] = self._handle_rclcpp_service_callback_added
-        handler_map['ros2:rcl_client_init'] = self._handle_rcl_client_init
-        handler_map['ros2:rcl_timer_init'] = self._handle_rcl_timer_init
-        handler_map['ros2:rclcpp_timer_callback_added'] = self._handle_rclcpp_timer_callback_added
-        handler_map['ros2:rclcpp_timer_link_node'] = self._handle_rclcpp_timer_link_node
-        handler_map['ros2:rclcpp_callback_register'] = self._handle_rclcpp_callback_register
-
-        #  Tracepoints of initialization defined in ros2_tracing
-        handler_map[
-            'ros2:rcl_lifecycle_state_machine_init'
-        ] = self._handle_rcl_lifecycle_state_machine_init
-
-<<<<<<< HEAD
-=======
-        #  Trace points for measurements defined by ros2_tracing
-        handler_map['ros2:rcl_lifecycle_transition'] = self._handle_rcl_lifecycle_transition
-        handler_map['ros2:rclcpp_publish'] = self._handle_rclcpp_publish
-        handler_map['ros2:message_construct'] = self._handle_message_construct
-        handler_map['ros2:rclcpp_intra_publish'] = self._handle_rclcpp_intra_publish
-        handler_map['ros2:rclcpp_ring_buffer_enqueue'] = self._handle_rclcpp_ring_buffer_enqueue
-        handler_map['ros2:rclcpp_ring_buffer_dequeue'] = self._handle_rclcpp_ring_buffer_dequeue
-        handler_map['ros2:rclcpp_buffer_to_ipb'] = self._handle_rclcpp_buffer_to_ipb
-        handler_map['ros2:rclcpp_ipb_to_subscription'] = self._handle_rclcpp_ipb_to_subscription
-        handler_map['ros2:rclcpp_construct_ring_buffer'] = \
-            self._handle_rclcpp_construct_ring_buffer
-
-        handler_map['ros2:dispatch_subscription_callback'] = \
-            self._handle_dispatch_subscription_callback
-        handler_map['ros2:rmw_take'] = self._handle_rmw_take
-        handler_map['ros2:dispatch_intra_process_subscription_callback'] = \
-            self._handle_dispatch_intra_process_subscription_callback
-        handler_map['ros2_caret:on_data_available'] = self._handle_on_data_available
-        handler_map['ros2:rcl_publish'] = self._handle_rcl_publish
-
-        #  Trace points for measurements defined by caret_trace
-        handler_map['ros2_caret:dds_write'] = self._handle_dds_write
-        handler_map['ros2_caret:dds_bind_addr_to_stamp'] = self._handle_dds_bind_addr_to_stamp
-        handler_map['ros2_caret:dds_bind_addr_to_addr'] = self._handle_dds_bind_addr_to_addr
-
->>>>>>> 4a3c7f7b
-        #  Trace points of initialization defined by caret_trace
-        handler_map['ros2_caret:rmw_implementation'] = \
-            self._create_handler(self._handle_rmw_implementation, True)
-        handler_map['ros2_caret:add_callback_group'] = \
-            self._create_handler(self._handle_add_callback_group, True)
-        handler_map['ros2_caret:add_callback_group_static_executor'] = \
-            self._create_handler(self._handle_add_callback_group_static_executor, True)
-        handler_map['ros2_caret:construct_executor'] = \
-            self._create_handler(self._handle_construct_executor, True)
-        handler_map['ros2_caret:construct_static_executor'] = \
-            self._create_handler(self._handle_construct_static_executor, True)
-        handler_map['ros2_caret:callback_group_add_timer'] = \
-            self._create_handler(self._handle_callback_group_add_timer, True)
-        handler_map['ros2_caret:callback_group_add_subscription'] = \
-            self._create_handler(self._handle_callback_group_add_subscription, True)
-        handler_map['ros2_caret:callback_group_add_service'] = \
-            self._create_handler(self._handle_callback_group_add_service, True)
-        handler_map['ros2_caret:callback_group_add_client'] = \
-            self._create_handler(self._handle_callback_group_add_client, True)
-
-        #  Trace points of initialization defined in TILDE
-        handler_map['ros2_caret:tilde_subscription_init'] = \
-            self._create_handler(self._handle_tilde_subscription_init, True)
-        handler_map['ros2_caret:tilde_publisher_init'] = \
-            self._create_handler(self._handle_tilde_publisher_init, True)
-
-        #  Trace points of initialization defined in TILDE
-        handler_map['ros2_caret:tilde_subscribe_added'] = \
-            self._create_handler(self._handle_tilde_subscribe_added, True)
-
-        #  Trace points of initialization redefined in caret_trace
-        handler_map['ros2_caret:rcl_timer_init'] = \
-            self._create_handler(self._handle_rcl_timer_init)
-        handler_map['ros2_caret:caret_init'] = self._handle_caret_init
-
-        #  Trace points of initialization redefined in caret_trace
-        handler_map['ros2_caret:rcl_init'] = \
-            self._create_handler(self._handle_rcl_init)
-        handler_map['ros2_caret:rcl_node_init'] = \
-            self._create_handler(self._handle_rcl_node_init)
-        handler_map['ros2_caret:rcl_publisher_init'] = \
-            self._create_handler(self._handle_rcl_publisher_init)
-        handler_map['ros2_caret:rcl_subscription_init'] = \
-            self._create_handler(self._handle_rcl_subscription_init)
-        handler_map['ros2_caret:rclcpp_subscription_init'] = \
-            self._create_handler(self._handle_rclcpp_subscription_init)
-        handler_map['ros2_caret:rclcpp_subscription_callback_added'] = \
-            self._create_handler(self._handle_rclcpp_subscription_callback_added)
-        handler_map['ros2_caret:rcl_service_init'] = \
-            self._create_handler(self._handle_rcl_service_init)
-        handler_map['ros2_caret:rclcpp_service_callback_added'] = \
-            self._create_handler(self._handle_rclcpp_service_callback_added)
-        handler_map['ros2_caret:rcl_client_init'] = \
-            self._create_handler(self._handle_rcl_client_init)
-        handler_map['ros2_caret:rclcpp_timer_callback_added'] = \
-            self._create_handler(self._handle_rclcpp_timer_callback_added)
-        handler_map['ros2_caret:rclcpp_timer_link_node'] = \
-            self._create_handler(self._handle_rclcpp_timer_link_node)
-        handler_map['ros2_caret:rclcpp_callback_register'] = \
-            self._create_handler(self._handle_rclcpp_callback_register)
-        handler_map['ros2_caret:rcl_lifecycle_state_machine_init'] = \
-            self._create_handler(self._handle_rcl_lifecycle_state_machine_init)
-
-<<<<<<< HEAD
-=======
-        # The iron trace points of initialization redefined in CARET.
-        handler_map['ros2_caret:rclcpp_buffer_to_ipb'] = \
-            self._create_handler(self._handle_rclcpp_buffer_to_ipb)
-        handler_map['ros2_caret:rclcpp_ipb_to_subscription'] = \
-            self._create_handler(self._handle_rclcpp_ipb_to_subscription)
-        handler_map['ros2_caret:rclcpp_construct_ring_buffer'] = \
-            self._create_handler(self._handle_rclcpp_construct_ring_buffer)
-
-        self._monotonic_to_system_offset: int | None = monotonic_to_system_time_offset
-        self._caret_init_recorded: defaultdict[int, bool] = defaultdict(lambda: False)
->>>>>>> 4a3c7f7b
-        self.handler_map = handler_map
-
-    def create_runtime_handler_map(
-        self,
-    ) -> None:
-        # Link a ROS trace event to its corresponding handling method
-
-<<<<<<< HEAD
-        handler_map = {}
-
-        #  Trace points for measurements defined by ros2_tracing
-        handler_map['ros2:callback_start'] = self._handle_callback_start
-        handler_map['ros2:callback_end'] = self._handle_callback_end
-=======
     @staticmethod
     def get_trace_points(include_wrapped_tracepoints=True) -> list[str]:
         tracepoints = [
@@ -404,7 +177,137 @@
                 ]
             )
         return tracepoints
->>>>>>> 4a3c7f7b
+
+    @staticmethod
+    def required_events() -> set[str]:
+        return {
+            'ros2:rcl_init',
+        }
+
+    @property
+    def data(self) -> Ros2DataModel:
+        return self._data  # type: ignore
+
+    def create_init_handler_map(
+        self,
+    ) -> None:
+        # Link a ROS trace event to its corresponding handling method
+
+        handler_map = {}
+
+        #  Tracepoints of initialization defined in ros2_tracing
+        handler_map['ros2:rcl_init'] = self._handle_rcl_init
+        handler_map['ros2:rcl_node_init'] = self._handle_rcl_node_init
+        handler_map['ros2:rcl_publisher_init'] = self._handle_rcl_publisher_init
+        handler_map['ros2:rcl_subscription_init'] = self._handle_rcl_subscription_init
+        handler_map['ros2:rclcpp_subscription_init'] = self._handle_rclcpp_subscription_init
+        handler_map[
+            'ros2:rclcpp_subscription_callback_added'
+        ] = self._handle_rclcpp_subscription_callback_added
+        handler_map['ros2:rcl_service_init'] = self._handle_rcl_service_init
+        handler_map[
+            'ros2:rclcpp_service_callback_added'
+        ] = self._handle_rclcpp_service_callback_added
+        handler_map['ros2:rcl_client_init'] = self._handle_rcl_client_init
+        handler_map['ros2:rcl_timer_init'] = self._handle_rcl_timer_init
+        handler_map['ros2:rclcpp_timer_callback_added'] = self._handle_rclcpp_timer_callback_added
+        handler_map['ros2:rclcpp_timer_link_node'] = self._handle_rclcpp_timer_link_node
+        handler_map['ros2:rclcpp_callback_register'] = self._handle_rclcpp_callback_register
+
+        #  Tracepoints of initialization defined in ros2_tracing
+        handler_map[
+            'ros2:rcl_lifecycle_state_machine_init'
+        ] = self._handle_rcl_lifecycle_state_machine_init
+
+        #  Support iron useful tracepoints
+        handler_map['ros2:rclcpp_buffer_to_ipb'] = self._handle_rclcpp_buffer_to_ipb
+        handler_map['ros2:rclcpp_ipb_to_subscription'] = self._handle_rclcpp_ipb_to_subscription
+        handler_map['ros2:rclcpp_construct_ring_buffer'] = \
+            self._handle_rclcpp_construct_ring_buffer
+
+        #  Trace points of initialization defined by caret_trace
+        handler_map['ros2_caret:rmw_implementation'] = \
+            self._create_handler(self._handle_rmw_implementation, True)
+        handler_map['ros2_caret:add_callback_group'] = \
+            self._create_handler(self._handle_add_callback_group, True)
+        handler_map['ros2_caret:add_callback_group_static_executor'] = \
+            self._create_handler(self._handle_add_callback_group_static_executor, True)
+        handler_map['ros2_caret:construct_executor'] = \
+            self._create_handler(self._handle_construct_executor, True)
+        handler_map['ros2_caret:construct_static_executor'] = \
+            self._create_handler(self._handle_construct_static_executor, True)
+        handler_map['ros2_caret:callback_group_add_timer'] = \
+            self._create_handler(self._handle_callback_group_add_timer, True)
+        handler_map['ros2_caret:callback_group_add_subscription'] = \
+            self._create_handler(self._handle_callback_group_add_subscription, True)
+        handler_map['ros2_caret:callback_group_add_service'] = \
+            self._create_handler(self._handle_callback_group_add_service, True)
+        handler_map['ros2_caret:callback_group_add_client'] = \
+            self._create_handler(self._handle_callback_group_add_client, True)
+
+        #  Trace points of initialization defined in TILDE
+        handler_map['ros2_caret:tilde_subscription_init'] = \
+            self._create_handler(self._handle_tilde_subscription_init, True)
+        handler_map['ros2_caret:tilde_publisher_init'] = \
+            self._create_handler(self._handle_tilde_publisher_init, True)
+
+        #  Trace points of initialization defined in TILDE
+        handler_map['ros2_caret:tilde_subscribe_added'] = \
+            self._create_handler(self._handle_tilde_subscribe_added, True)
+
+        #  Trace points of initialization redefined in caret_trace
+        handler_map['ros2_caret:rcl_timer_init'] = \
+            self._create_handler(self._handle_rcl_timer_init)
+        handler_map['ros2_caret:caret_init'] = self._handle_caret_init
+
+        #  Trace points of initialization redefined in caret_trace
+        handler_map['ros2_caret:rcl_init'] = \
+            self._create_handler(self._handle_rcl_init)
+        handler_map['ros2_caret:rcl_node_init'] = \
+            self._create_handler(self._handle_rcl_node_init)
+        handler_map['ros2_caret:rcl_publisher_init'] = \
+            self._create_handler(self._handle_rcl_publisher_init)
+        handler_map['ros2_caret:rcl_subscription_init'] = \
+            self._create_handler(self._handle_rcl_subscription_init)
+        handler_map['ros2_caret:rclcpp_subscription_init'] = \
+            self._create_handler(self._handle_rclcpp_subscription_init)
+        handler_map['ros2_caret:rclcpp_subscription_callback_added'] = \
+            self._create_handler(self._handle_rclcpp_subscription_callback_added)
+        handler_map['ros2_caret:rcl_service_init'] = \
+            self._create_handler(self._handle_rcl_service_init)
+        handler_map['ros2_caret:rclcpp_service_callback_added'] = \
+            self._create_handler(self._handle_rclcpp_service_callback_added)
+        handler_map['ros2_caret:rcl_client_init'] = \
+            self._create_handler(self._handle_rcl_client_init)
+        handler_map['ros2_caret:rclcpp_timer_callback_added'] = \
+            self._create_handler(self._handle_rclcpp_timer_callback_added)
+        handler_map['ros2_caret:rclcpp_timer_link_node'] = \
+            self._create_handler(self._handle_rclcpp_timer_link_node)
+        handler_map['ros2_caret:rclcpp_callback_register'] = \
+            self._create_handler(self._handle_rclcpp_callback_register)
+        handler_map['ros2_caret:rcl_lifecycle_state_machine_init'] = \
+            self._create_handler(self._handle_rcl_lifecycle_state_machine_init)
+
+        # The iron trace points of initialization redefined in CARET.
+        handler_map['ros2_caret:rclcpp_buffer_to_ipb'] = \
+            self._create_handler(self._handle_rclcpp_buffer_to_ipb)
+        handler_map['ros2_caret:rclcpp_ipb_to_subscription'] = \
+            self._create_handler(self._handle_rclcpp_ipb_to_subscription)
+        handler_map['ros2_caret:rclcpp_construct_ring_buffer'] = \
+            self._create_handler(self._handle_rclcpp_construct_ring_buffer)
+
+        self.handler_map = handler_map
+
+    def create_runtime_handler_map(
+        self,
+    ) -> None:
+        # Link a ROS trace event to its corresponding handling method
+
+        handler_map = {}
+
+        #  Trace points for measurements defined by ros2_tracing
+        handler_map['ros2:callback_start'] = self._handle_callback_start
+        handler_map['ros2:callback_end'] = self._handle_callback_end
 
         #  Trace points for measurements defined by ros2_tracing
         handler_map['ros2:rcl_lifecycle_transition'] = self._handle_rcl_lifecycle_transition
@@ -433,6 +336,10 @@
         #  Trace points for measurements defined by caret_trace
         handler_map['ros2_caret:sim_time'] = \
             self._create_handler(self._handle_sim_time, True)
+
+        #  Support iron useful tracepoints
+        handler_map['ros2:rclcpp_ring_buffer_enqueue'] = self._handle_rclcpp_ring_buffer_enqueue
+        handler_map['ros2:rclcpp_ring_buffer_dequeue'] = self._handle_rclcpp_ring_buffer_dequeue
 
         self.handler_map = handler_map
 
@@ -542,6 +449,12 @@
         timestamp = get_field(event, '_timestamp')
         buffer = get_field(event, 'buffer')
         ipb = get_field(event, 'ipb')
+
+        # △ buffer
+        # 〇 ipb
+        buffer = self._buffer_remapper.get_object_id(buffer, event)
+        ipb = self._ipb_remapper.register_and_get_object_id(ipb, event)
+
         self.data.add_buffer_to_ipb(
             timestamp,
             buffer,
@@ -555,6 +468,12 @@
         timestamp = get_field(event, '_timestamp')
         ipb = get_field(event, 'ipb')
         subscription = get_field(event, 'subscription')
+
+        # △ ipb
+        # △ subscription
+        ipb = self._ipb_remapper.get_object_id(ipb, event)
+        subscription = self._subscription_remapper.get_object_id(subscription, event)
+
         self.data.add_ipb_to_subscription(
             timestamp,
             ipb,
@@ -568,6 +487,9 @@
         timestamp = get_field(event, '_timestamp')
         buffer = get_field(event, 'buffer')
         capacity = get_field(event, 'capacity')
+
+        # 〇 buffer
+        buffer = self._buffer_remapper.register_and_get_object_id(buffer, event)
         self.data.add_ring_buffer(
             timestamp,
             buffer,
@@ -601,7 +523,8 @@
         # 〇 callback
         subscription_pointer = self._subscription_remapper.get_object_id(
             subscription_pointer, event)
-        callback_object = self._callback_remapper.register_and_get_object_id(callback_object, event)
+        callback_object = \
+            self._callback_remapper.register_and_get_object_id(callback_object, event)
         self.data.add_callback_object(
             subscription_pointer, timestamp, callback_object)
 
@@ -620,7 +543,8 @@
         # 〇 rmw_service_handle
         handle = self._service_handle_remapper.register_and_get_object_id(handle, event)
         node_handle = self._node_handle_remapper.get_object_id(node_handle, event)
-        rmw_handle = self._rmw_service_handle_remapper.register_and_get_object_id(rmw_handle, event)
+        rmw_handle = \
+            self._rmw_service_handle_remapper.register_and_get_object_id(rmw_handle, event)
         self.data.add_service(
             handle, timestamp, node_handle, rmw_handle, service_name)
 
@@ -635,7 +559,8 @@
         # △ service_handle
         # 〇 callback
         handle = self._service_handle_remapper.get_object_id(handle, event)
-        callback_object = self._callback_remapper.register_and_get_object_id(callback_object, event)
+        callback_object = \
+            self._callback_remapper.register_and_get_object_id(callback_object, event)
         self.data.add_callback_object(handle, timestamp, callback_object)
 
     def _handle_rcl_client_init(
@@ -727,27 +652,28 @@
         timestamp = get_field(event, '_timestamp')
         callback_object = get_field(event, 'callback')
 
-        ############################### MYK テスト完了後あとで消す -->
+        # ############################## MYK テスト完了後あとで消す -->
         # MYK test
-        if callback_object == 139926729236880:
-            myk = 1
-            print(myk)
+        # if callback_object == 139926729236880:
+        #     myk = 1
+        #     print(myk)
         #    callback_object = self._timer_handle_remapper.register_and_get_object_id(
         #       callback_object, event)
         #    print("_handle_rclcpp_timer_callback_added()
         #       _timer_handle_remapper.register_and_get_object_id : ",callback_object)
-            # from caret_analyze.infra.lttng.id_remapper import IDRemapper
-            # id_remap = IDRemapper()
-            # handle = id_remap.register_and_get_object_id(handle, event)
-            # print(len(self._data._callback_objects._data['callback_object']))
-            # print(event)
+        #    # from caret_analyze.infra.lttng.id_remapper import IDRemapper
+        #    # id_remap = IDRemapper()
+        #    # handle = id_remap.register_and_get_object_id(handle, event)
+        #    # print(len(self._data._callback_objects._data['callback_object']))
+        #    # print(event)
         # 1回目 handle=139926685567680, callback_object=139926729236880 addr_to_remapping_info_
-        ############################### MYK テスト完了後あとで消す <--
+        # ############################## MYK テスト完了後あとで消す <--
 
         # △ timer_handle
         # 〇 callback
         handle = self._timer_handle_remapper.get_object_id(handle, event)
-        callback_object = self._callback_remapper.register_and_get_object_id(callback_object, event)
+        callback_object = \
+            self._callback_remapper.register_and_get_object_id(callback_object, event)
         self.data.add_callback_object(handle, timestamp, callback_object)
 
     def _handle_rclcpp_timer_link_node(
@@ -772,7 +698,7 @@
         timestamp = get_field(event, '_timestamp')
         symbol = get_field(event, 'symbol')
 
-        ############################### MYK テスト完了後あとで消す -->
+        # ############################## MYK テスト完了後あとで消す -->
         # MYK test
         if callback_object == 139926729236880:
             myk = 1
@@ -788,7 +714,7 @@
         #       _timer_handle_remapper.get_object_id : ",callback_object)
         #    print(len(self._data._callback_symbols._data['callback_object']))
         #    print(event)
-        ############################### MYK テスト完了後あとで消す <--
+        # ############################## MYK テスト完了後あとで消す <--
 
         # △ callback
         callback_object = self._callback_remapper.get_object_id(callback_object, event)
@@ -868,8 +794,8 @@
         if 'publisher_handle' in event.keys():
             publisher_handle = get_field(event, 'publisher_handle')
             # △ publisher_handle
-            # 【TODO】message
-            publisher_handle = self._publisher_handle_remapper.get_object_id(publisher_handle, event)
+            publisher_handle = \
+                self._publisher_handle_remapper.get_object_id(publisher_handle, event)
         else:
             publisher_handle = 0
         timestamp = get_field(event, '_timestamp')
@@ -896,7 +822,6 @@
         message = get_field(event, 'message')
 
         # △ publisher_handle
-        # 【TODO】message
         publisher_handle = self._publisher_handle_remapper.get_object_id(publisher_handle, event)
         self.data.add_rcl_publish_instance(
             tid, timestamp, publisher_handle, message)
@@ -934,7 +859,6 @@
         tid = get_field(event, '_vtid')
 
         # △ publisher_handle
-        # 【TODO】message
         publisher_handle = self._publisher_handle_remapper.get_object_id(publisher_handle, event)
         self.data.add_rclcpp_intra_publish_instance(
             tid, timestamp, publisher_handle, message, message_timestamp)
@@ -952,6 +876,9 @@
         overwritten = get_field(event, 'overwritten')
         timestamp = get_field(event, '_timestamp')
         tid = get_field(event, '_vtid')
+
+        # △ buffer
+        buffer = self._buffer_remapper.get_object_id(buffer, event)
         self.data.add_rclcpp_ring_buffer_enqueue_instance(
             tid, timestamp, buffer, index, size, overwritten)
 
@@ -967,6 +894,9 @@
         size = get_field(event, 'size')
         timestamp = get_field(event, '_timestamp')
         tid = get_field(event, '_vtid')
+
+        # △ buffer
+        buffer = self._buffer_remapper.get_object_id(buffer, event)
         self.data.add_rclcpp_ring_buffer_dequeue_instance(
             tid, timestamp, buffer, index, size)
 
@@ -983,7 +913,6 @@
         source_stamp = get_field(event, 'source_stamp')
         message_timestamp = get_field(event, 'message_timestamp')
 
-        # 【TODO】message
         # △ callback
         callback_object = self._callback_remapper.get_object_id(callback_object, event)
         self.data.add_dispatch_subscription_callback_instance(
@@ -1004,7 +933,6 @@
         source_stamp = get_field(event, 'source_timestamp')
 
         # △ rmw_subscription_handle
-        # 【TODO】message
         rmw_subscription_handle = self._rmw_subscription_handle_remapper.get_object_id(
             rmw_subscription_handle, event)
         self.data.add_rmw_take_instance(
@@ -1023,7 +951,6 @@
         timestamp = get_field(event, '_timestamp')
         message_timestamp = get_field(event, 'message_timestamp')
 
-        # 【TODO】message
         # △ callback
         callback_object = self._callback_remapper.get_object_id(callback_object, event)
         self.data.add_dispatch_intra_process_subscription_callback_instance(
@@ -1052,7 +979,6 @@
         message = get_field(event, 'message')
         tid = get_field(event, '_vtid')
 
-        # 【TODO】message
         self.data.add_dds_write_instance(tid, timestamp, message)
 
     def _handle_dds_bind_addr_to_stamp(
@@ -1130,6 +1056,10 @@
         executor_addr = get_field(event, 'executor_addr')
         callback_group_addr = get_field(event, 'callback_group_addr')
         group_type_name = get_field(event, 'group_type_name')
+        # MYK
+        # if callback_group_addr == 94130489350512:
+        #     myk = 1
+        #     print("add_callback_group")
 
         # △ executor_addr
         # 〇 callback_group_addr
@@ -1147,10 +1077,15 @@
         collector_addr = get_field(event, 'entities_collector_addr')
         callback_group_addr = get_field(event, 'callback_group_addr')
         group_type_name = get_field(event, 'group_type_name')
+        # MYK
+        # if callback_group_addr == 94130489350512:
+        #     myk = 1
+        #     print("add_callback_group_static_executor")
 
         # △ entities_collector_addr
         # 〇 callback_group_addr
-        collector_addr = self._entities_collector_addr_remapper.get_object_id(collector_addr, event)
+        collector_addr = \
+            self._entities_collector_addr_remapper.get_object_id(collector_addr, event)
         callback_group_addr = self._callback_group_addr_remapper.register_and_get_object_id(
             callback_group_addr, event)
         self.data.add_callback_group_static_executor(
@@ -1163,6 +1098,10 @@
         timestamp = get_field(event, '_timestamp')
         callback_group_addr = get_field(event, 'callback_group_addr')
         timer_handle = get_field(event, 'timer_handle')
+        # MYK
+        # if callback_group_addr == 94130489350512:
+        #     myk = 1
+        #     print("callback_group_add_timer")
 
         # △ callback_group_addr
         # △ timer_handle
@@ -1178,6 +1117,10 @@
         timestamp = get_field(event, '_timestamp')
         callback_group_addr = get_field(event, 'callback_group_addr')
         subscription_handle = get_field(event, 'subscription_handle')
+        # MYK
+        # if callback_group_addr == 94130489350512:
+        #     myk = 1
+        #     print("callback_group_add_subscription")
 
         # △ callback_group_addr
         # △ subscription_handle
@@ -1195,6 +1138,10 @@
         timestamp = get_field(event, '_timestamp')
         callback_group_addr = get_field(event, 'callback_group_addr')
         service_handle = get_field(event, 'service_handle')
+        # MYK
+        # if callback_group_addr == 94130489350512:
+        #     myk = 1
+        #     print("callback_group_add_service")
 
         # △ callback_group_addr
         # △ service_handle
@@ -1210,6 +1157,10 @@
         timestamp = get_field(event, '_timestamp')
         callback_group_addr = get_field(event, 'callback_group_addr')
         client_handle = get_field(event, 'client_handle')
+        # MYK
+        # if callback_group_addr == 94130489350512:
+        #     myk = 1
+        #     print("callback_group_add_client")
 
         # △ callback_group_addr
         # △ client_handle
