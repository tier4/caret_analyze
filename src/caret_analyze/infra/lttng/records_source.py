# Copyright 2021 Research Institute of Systems Planning, Inc.
#
# Licensed under the Apache License, Version 2.0 (the "License");
# you may not use this file except in compliance with the License.
# You may obtain a copy of the License at
#
#     http://www.apache.org/licenses/LICENSE-2.0
#
# Unless required by applicable law or agreed to in writing, software
# distributed under the License is distributed on an "AS IS" BASIS,
# WITHOUT WARRANTIES OR CONDITIONS OF ANY KIND, either express or implied.
# See the License for the specific language governing permissions and
# limitations under the License.

from __future__ import annotations

<<<<<<< HEAD
from collections.abc import Sequence
from functools import cached_property
=======
from typing import Dict, List, Sequence
>>>>>>> 4b03663c

from .column_names import COLUMN_NAME
from .events_factory import EventsFactory
from .lttng_info import LttngInfo
from .ros2_tracing.data_model import Ros2DataModel
from .value_objects import TimerCallbackValueLttng, TimerControl, TimerInit
from ...common import Util
from ...record import (merge, merge_sequential,
                       merge_sequential_for_addr_track,
                       RecordsFactory,
                       RecordsInterface)
from ...record.column import Columns, ColumnValue


class RecordsSource():

    def __init__(
        self,
        data: Ros2DataModel,
        info: LttngInfo
    ) -> None:
        self._data = data
        self._preprocess(self._data)
        self._info = info

    @staticmethod
    def _preprocess(data: Ros2DataModel):
        data.rclcpp_publish_instances.rename_columns(
            {COLUMN_NAME.RCLCPP_PUBLISH_TIMESTAMP: COLUMN_NAME.RCLCPP_INTER_PUBLISH_TIMESTAMP}
        )

    @cached_property
    def _grouped_callback_start(self) -> dict[int, RecordsInterface]:
        records = self._data.callback_start_instances.clone()
        group: dict[int, RecordsInterface] = {}
        for k, v in records.groupby([COLUMN_NAME.IS_INTRA_PROCESS]).items():
            assert len(k) == 1
            group[k[0]] = v
        return group

    @cached_property
<<<<<<< HEAD
    def inter_proc_comm_records(self) -> RecordsInterface:
        """
        Compose inter process communication records.

        Used tracepoints
        - rclcpp_publish
        - dds_bind_addr_to_addr
        - dds_bind_addr_to_stamp
        - rcl_publish (Optional)
        - dds_write (Optional)
        - dispatch_subscription_callback
        - callback_start

        Returns
        -------
        RecordsInterface
            columns
            - callback_object
            - callback_start_timestamp
            - publisher_handle
            - rclcpp_publish_timestamp
            - rcl_publish_timestamp (Optional)
            - dds_write_timestamp (Optional)
            - message_timestamp
            - source_timestamp

        """
        publish = self._data.rclcpp_publish_instances

        publish = merge_sequential_for_addr_track(
            source_records=publish,
            copy_records=self._data.dds_bind_addr_to_addr,
            sink_records=self._data.dds_bind_addr_to_stamp,
            source_stamp_key=COLUMN_NAME.RCLCPP_INTER_PUBLISH_TIMESTAMP,
            source_key=COLUMN_NAME.MESSAGE,
            copy_stamp_key=COLUMN_NAME.DDS_BIND_ADDR_TO_ADDR_TIMESTAMP,
            copy_from_key=COLUMN_NAME.ADDR_FROM,
            copy_to_key=COLUMN_NAME.ADDR_TO,
            sink_stamp_key=COLUMN_NAME.DDS_BIND_ADDR_TO_STAMP_TIMESTAMP,
            sink_from_key=COLUMN_NAME.ADDR,
            columns=[
                COLUMN_NAME.RCLCPP_INTER_PUBLISH_TIMESTAMP,
                COLUMN_NAME.DDS_BIND_ADDR_TO_STAMP_TIMESTAMP,
                COLUMN_NAME.MESSAGE,
                COLUMN_NAME.SOURCE_TIMESTAMP,
            ],
            progress_label='binding: message_addr and rclcpp_publish',
        )

        rcl_publish_records = self._data.rcl_publish_instances.clone()
        rcl_publish_records.drop_columns([COLUMN_NAME.PUBLISHER_HANDLE])
        if len(rcl_publish_records) > 0:
            publish = merge_sequential(
                left_records=publish,
                right_records=rcl_publish_records,
                left_stamp_key=COLUMN_NAME.RCLCPP_INTER_PUBLISH_TIMESTAMP,
                right_stamp_key=COLUMN_NAME.RCL_PUBLISH_TIMESTAMP,
                join_left_key=COLUMN_NAME.MESSAGE,
                join_right_key=COLUMN_NAME.MESSAGE,
                how='left',
                columns=[
                    COLUMN_NAME.RCLCPP_INTER_PUBLISH_TIMESTAMP,
                    COLUMN_NAME.RCL_PUBLISH_TIMESTAMP,
                    COLUMN_NAME.PUBLISHER_HANDLE,
                    COLUMN_NAME.MESSAGE,
                    COLUMN_NAME.MESSAGE_TIMESTAMP,
                ],
                progress_label='binding: rclcpp_publish and rcl_publish',
            )

        dds_write = self._data.dds_write_instances
        if len(dds_write) > 0:
            publish = merge_sequential(
                left_records=publish,
                right_records=dds_write,
                left_stamp_key=COLUMN_NAME.RCLCPP_INTER_PUBLISH_TIMESTAMP,
                right_stamp_key=COLUMN_NAME.DDS_WRITE_TIMESTAMP,
                join_left_key=COLUMN_NAME.MESSAGE,
                join_right_key=COLUMN_NAME.MESSAGE,
                columns=Columns.from_str(
                    publish.columns + dds_write.columns
                ).column_names,
                how='left',
                progress_label='binding: rcl_publish and dds_write',
            )

        # When both intra_publish and inter_publish are used, value mismatch occurs when merging.
        # In order to merge at the latency time,
        # align the time to intra_publish if intra_process communication is used.
        intra_publish = self._data.rclcpp_intra_publish_instances.clone()
        intra_publish.drop_columns([
            COLUMN_NAME.MESSAGE, COLUMN_NAME.MESSAGE_TIMESTAMP
        ])
        publish = merge_sequential(
            left_records=intra_publish,
            right_records=publish,
            left_stamp_key=COLUMN_NAME.RCLCPP_INTRA_PUBLISH_TIMESTAMP,
            right_stamp_key=COLUMN_NAME.RCLCPP_INTER_PUBLISH_TIMESTAMP,
            join_left_key=COLUMN_NAME.PUBLISHER_HANDLE,
            join_right_key=COLUMN_NAME.PUBLISHER_HANDLE,
            columns=Columns.from_str(
                intra_publish.columns + publish.columns
            ).column_names,
            how='right'
        )
        rclcpp_publish: list[int | None] = [None] * len(publish.data)
        for i, record in enumerate(publish.data):
            if COLUMN_NAME.RCLCPP_INTRA_PUBLISH_TIMESTAMP in record.data:
                rclcpp_publish[i] = record.data[COLUMN_NAME.RCLCPP_INTRA_PUBLISH_TIMESTAMP]
            else:
                rclcpp_publish[i] = record.data[COLUMN_NAME.RCLCPP_INTER_PUBLISH_TIMESTAMP]
        publish.append_column(
            ColumnValue(COLUMN_NAME.RCLCPP_PUBLISH_TIMESTAMP), rclcpp_publish)  # type: ignore
        publish.drop_columns([
            COLUMN_NAME.RCLCPP_INTRA_PUBLISH_TIMESTAMP,
            COLUMN_NAME.RCLCPP_INTER_PUBLISH_TIMESTAMP
        ])

        callback_start_instances = self.inter_callback_records
        subscription = self._data.dispatch_subscription_callback_instances

        subscription = merge_sequential(
            left_records=subscription,
            right_records=callback_start_instances,
            left_stamp_key=COLUMN_NAME.DISPATCH_SUBSCRIPTION_CALLBACK_TIMESTAMP,
            right_stamp_key=COLUMN_NAME.CALLBACK_START_TIMESTAMP,
            join_left_key=COLUMN_NAME.CALLBACK_OBJECT,
            join_right_key=COLUMN_NAME.CALLBACK_OBJECT,
            columns=Columns.from_str(
                subscription.columns + callback_start_instances.columns
            ).column_names,
            how='left',
            progress_label='binding: dispatch_subscription_callback and callback_start',
        )

        # communication = merge(
        #     publish,
        #     self._data.on_data_available_instances,
        #     join_left_key=COLUMN_NAME.SOURCE_TIMESTAMP,
        #     join_right_key=COLUMN_NAME.SOURCE_TIMESTAMP,
        #     columns=publish.columns,
        #     how='left',
        #     progress_label='binding: source_timestamp and on_data_available',
        # )

        communication = merge(
            publish,
            subscription,
            join_left_key=COLUMN_NAME.SOURCE_TIMESTAMP,
            join_right_key=COLUMN_NAME.SOURCE_TIMESTAMP,
            columns=Columns.from_str(
                publish.columns + subscription.columns
            ).column_names,
            how='left',
            progress_label='binding: source_timestamp and callback_start',
        )

        communication.drop_columns(
            [
                COLUMN_NAME.IS_INTRA_PROCESS,
                COLUMN_NAME.ADDR,
                COLUMN_NAME.MESSAGE,
                COLUMN_NAME.DDS_BIND_ADDR_TO_STAMP_TIMESTAMP,
                COLUMN_NAME.DISPATCH_SUBSCRIPTION_CALLBACK_TIMESTAMP,
            ],
        )

        return communication

    @cached_property
=======
>>>>>>> 4b03663c
    def publish_records(self) -> RecordsInterface:
        """
        Compose publish records.

        Returns
        -------
        RecordsInterface
            Columns
            - publisher_handle
            - rclcpp_publish_timestamp
            - rcl_publish_timestamp (Optional)
            - dds_write_timestamp (Optional)
            - message_timestamp
            - source_timestamp

        """
        inter_proc_publish = self._data.rclcpp_publish_instances

        rcl_publish_records = self._data.rcl_publish_instances.clone()
        rcl_publish_records.drop_columns([COLUMN_NAME.PUBLISHER_HANDLE])
        if len(rcl_publish_records) > 0:
            inter_proc_publish = merge_sequential(
                left_records=inter_proc_publish,
                right_records=rcl_publish_records,
                left_stamp_key=COLUMN_NAME.RCLCPP_INTER_PUBLISH_TIMESTAMP,
                right_stamp_key=COLUMN_NAME.RCL_PUBLISH_TIMESTAMP,
                join_left_key='tid',
                join_right_key='tid',
                how='left',
                columns=[
                    COLUMN_NAME.RCLCPP_INTER_PUBLISH_TIMESTAMP,
                    COLUMN_NAME.RCL_PUBLISH_TIMESTAMP,
                    COLUMN_NAME.PUBLISHER_HANDLE,
                    COLUMN_NAME.MESSAGE,
                    'tid',
                    COLUMN_NAME.MESSAGE_TIMESTAMP,
                ],
                progress_label='binding: rclcpp_publish and rcl_publish',
            )

        dds_write = self._data.dds_write_instances
        if len(dds_write) > 0:
            inter_proc_publish = merge_sequential(
                left_records=inter_proc_publish,
                right_records=dds_write,
                left_stamp_key=COLUMN_NAME.RCLCPP_INTER_PUBLISH_TIMESTAMP,
                right_stamp_key=COLUMN_NAME.DDS_WRITE_TIMESTAMP,
                join_left_key='tid',
                join_right_key='tid',
                columns=Columns.from_str(
                    inter_proc_publish.columns + dds_write.columns
                ).column_names,
                how='left',
                progress_label='binding: rclcpp_publish and dds_write',
            )

        inter_proc_publish = merge_sequential(
            left_records=inter_proc_publish,
            right_records=self._data.dds_bind_addr_to_stamp,
            left_stamp_key=COLUMN_NAME.RCLCPP_INTER_PUBLISH_TIMESTAMP,
            right_stamp_key=COLUMN_NAME.DDS_BIND_ADDR_TO_STAMP_TIMESTAMP,
            join_left_key='tid',
            join_right_key='tid',
            columns=Columns.from_str(
                inter_proc_publish.columns + self._data.dds_bind_addr_to_stamp.columns
            ).column_names,
            how='left',
            progress_label='binding: rclcpp_publish and source_timestamp',
        )

        inter_proc_publish.drop_columns(
            [
                COLUMN_NAME.IS_INTRA_PROCESS,
                COLUMN_NAME.ADDR,
                COLUMN_NAME.MESSAGE,
                COLUMN_NAME.DDS_BIND_ADDR_TO_STAMP_TIMESTAMP,
                COLUMN_NAME.DISPATCH_SUBSCRIPTION_CALLBACK_TIMESTAMP,
            ],
        )

        intra_proc_publish = self._data.rclcpp_intra_publish_instances.clone()
        intra_proc_publish.drop_columns([COLUMN_NAME.MESSAGE])
        # intra_proc_publish.drop_columns([COLUMN_NAME.MESSAGE])

        # When publishing to both intra-process and inter-process,
        # intra-process communication is done first.
        # On the other hand,
        # there are cases where only one or the other is done, so we use outer join.
        # https://github.com/ros2/rclcpp/blob/galactic/rclcpp/include/rclcpp/publisher.hpp#L203
        publish = merge_sequential(
            left_records=intra_proc_publish,
            right_records=inter_proc_publish,
            left_stamp_key=COLUMN_NAME.RCLCPP_INTRA_PUBLISH_TIMESTAMP,
            right_stamp_key=COLUMN_NAME.RCLCPP_INTER_PUBLISH_TIMESTAMP,
            join_left_key=COLUMN_NAME.PUBLISHER_HANDLE,
            join_right_key=COLUMN_NAME.PUBLISHER_HANDLE,
            columns=Columns.from_str(
                inter_proc_publish.columns + intra_proc_publish.columns
            ).column_names,
            how='outer',
            progress_label='binding intra_publish and inter_publish'
        )

        publish_stamps = []
        maxsize = 2**64-1
        for record in publish.data:
            rclcpp_publish, rclcpp_intra_publish = maxsize, maxsize
            if COLUMN_NAME.RCLCPP_INTER_PUBLISH_TIMESTAMP in record.columns:
                rclcpp_publish = record.get(COLUMN_NAME.RCLCPP_INTER_PUBLISH_TIMESTAMP)
            if COLUMN_NAME.RCLCPP_INTRA_PUBLISH_TIMESTAMP in record.columns:
                rclcpp_intra_publish = record.get(COLUMN_NAME.RCLCPP_INTRA_PUBLISH_TIMESTAMP)
            inter_intra_publish = min(rclcpp_publish, rclcpp_intra_publish)
            publish_stamps.append(inter_intra_publish)

        publish.append_column(ColumnValue(COLUMN_NAME.RCLCPP_PUBLISH_TIMESTAMP), publish_stamps)

        columns = []
        columns.append(COLUMN_NAME.PUBLISHER_HANDLE)
        columns.append(COLUMN_NAME.RCLCPP_PUBLISH_TIMESTAMP)
        if COLUMN_NAME.RCL_PUBLISH_TIMESTAMP in publish.columns:
            columns.append(COLUMN_NAME.RCL_PUBLISH_TIMESTAMP)
        if COLUMN_NAME.DDS_WRITE_TIMESTAMP in publish.columns:
            columns.append(COLUMN_NAME.DDS_WRITE_TIMESTAMP)
        columns.append(COLUMN_NAME.MESSAGE_TIMESTAMP)
        columns.append(COLUMN_NAME.SOURCE_TIMESTAMP)

        drop_columns = set(publish.columns) - set(columns)
        publish.drop_columns(list(drop_columns))
        publish.reindex(columns)

        return publish

    def create_timer_events_factory(
        self,
        timer_callback: TimerCallbackValueLttng
    ) -> EventsFactory:
        """
        Create timer events factory.

        Parameters
        ----------
        timer_callback : TimerCallbackValueLttng
            target callback to create timer events.

        Returns
        -------
        EventsFactory

        """
        class TimerEventsFactory(EventsFactory):

            def __init__(self, controls: Sequence[TimerControl]) -> None:
                self._controls = controls

            def create(self, until_ns: int) -> RecordsInterface:

                columns = [
                    ColumnValue(COLUMN_NAME.TIMER_EVENT_TIMESTAMP),
                ]

                records = RecordsFactory.create_instance(None, columns)
                for control in self._controls:

                    if isinstance(control, TimerInit):
                        control.timestamp
                        timer_timestamp = control.timestamp
                        while timer_timestamp < until_ns:
                            record = {
                                COLUMN_NAME.TIMER_EVENT_TIMESTAMP: timer_timestamp,
                            }
                            records.append(record)
                            timer_timestamp = timer_timestamp+control.period_ns

                return records

        timer_controls = self._info.get_timer_controls()

        filtered_timer_controls = Util.filter_items(
            lambda x: x.timer_handle == timer_callback.timer_handle, timer_controls)

        return TimerEventsFactory(filtered_timer_controls)

    @cached_property
    def tilde_publish_records(self) -> RecordsInterface:
        """
        Compose tilde publish records.

        Returns
        -------
        RecordsInterface
            columns:
            - tilde_publish_timestamp
            - tilde_publisher
            - tilde_message_id
            - tilde_subscription

        """
        records = self._data.tilde_publish.clone()
        records.rename_columns({'publisher': 'tilde_publisher'})

        subscription: list[int] = []
        for record in records:
            subscription_id = record.get('subscription_id')
            subscription.append(self._info.tilde_sub_id_map[subscription_id])

        records.append_column(ColumnValue('tilde_subscription'), subscription)
        records.drop_columns(['subscription_id'])
        return records

    @cached_property
    def tilde_subscribe_records(self) -> RecordsInterface:
        """
        Compose tilde subscribe records.

        Returns
        -------
        RecordsInterface
            columns:
            - tilde_subscribe_timestamp
            - tilde_subscription
            - tilde_message_id

        """
        records = self._data.tilde_subscribe
        records.rename_columns({'subscription': 'tilde_subscription'})
        return records

    @cached_property
    def intra_callback_records(self) -> RecordsInterface:
        intra_proc_subscribe = RecordsFactory.create_instance(
            None,
            [
                ColumnValue('callback_start_timestamp'),
                ColumnValue('callback_object'),
                ColumnValue('is_intra_process'),
            ]
        )
        if 1 in self._grouped_callback_start:
            intra_callback_start = self._grouped_callback_start[1].clone()
            intra_callback_start.drop_columns([COLUMN_NAME.TID])
            intra_proc_subscribe.concat(intra_callback_start)
        return intra_proc_subscribe

    @cached_property
    def inter_callback_records(self) -> RecordsInterface:
        inter_proc_subscribe = RecordsFactory.create_instance(
            None,
            [
                ColumnValue('tid'),
                ColumnValue('callback_start_timestamp'),
                ColumnValue('callback_object'),
                ColumnValue('is_intra_process')
            ]
        )
        if 0 in self._grouped_callback_start:
            inter_callback_start = self._grouped_callback_start[0].clone()
            inter_proc_subscribe.concat(inter_callback_start)
        return inter_proc_subscribe

    @cached_property
    def subscribe_records(self) -> RecordsInterface:
        """
        Compose subscribe records.

        Returns
        -------
        RecordsInterface
            columns:
            - callback_start_timestamp
            - callback_object
            - is_intra_process
            - source_timestamp

        """
        callback_start_instances = self.inter_callback_records
        dispatch_sub_records = self._data.dispatch_subscription_callback_instances

        dispatch_sub_records = merge_sequential(
            left_records=dispatch_sub_records,
            right_records=callback_start_instances,
            left_stamp_key=COLUMN_NAME.DISPATCH_SUBSCRIPTION_CALLBACK_TIMESTAMP,
            right_stamp_key=COLUMN_NAME.CALLBACK_START_TIMESTAMP,
            join_left_key=COLUMN_NAME.CALLBACK_OBJECT,
            join_right_key=COLUMN_NAME.CALLBACK_OBJECT,
            columns=Columns.from_str(
                dispatch_sub_records.columns + callback_start_instances.columns
            ).column_names,
            how='left',
            progress_label='binding: dispatch_subscription_callback and callback_start',
        )
        dispatch_sub_records.drop_columns(
            [
                COLUMN_NAME.DISPATCH_SUBSCRIPTION_CALLBACK_TIMESTAMP,
                COLUMN_NAME.MESSAGE_TIMESTAMP,
                COLUMN_NAME.TID,
                COLUMN_NAME.MESSAGE,
            ]
        )

        rmw_sub_records = self._data.rmw_take_instances.clone()
        rmw_sub_records.drop_columns([COLUMN_NAME.RMW_SUBSCRIPTION_HANDLE])
        rmw_sub_records = merge_sequential(
            left_records=rmw_sub_records,
            right_records=callback_start_instances,
            left_stamp_key=COLUMN_NAME.RMW_TAKE_TIMESTAMP,
            right_stamp_key=COLUMN_NAME.CALLBACK_START_TIMESTAMP,
            join_left_key=COLUMN_NAME.TID,
            join_right_key=COLUMN_NAME.TID,
            columns=Columns.from_str(
                rmw_sub_records.columns + callback_start_instances.columns
            ).column_names,
            how='left',
            progress_label='binding: rmw_take and callback_start',
        )
        rmw_sub_records.drop_columns(
            [
                COLUMN_NAME.RMW_TAKE_TIMESTAMP,
                COLUMN_NAME.TID,
                COLUMN_NAME.MESSAGE,
                COLUMN_NAME.RMW_SUBSCRIPTION_HANDLE,
            ]
        )

        inter_proc_subscribe = RecordsFactory.create_instance(
            None,
            [
                ColumnValue(COLUMN_NAME.CALLBACK_START_TIMESTAMP),
                ColumnValue(COLUMN_NAME.CALLBACK_OBJECT),
                ColumnValue(COLUMN_NAME.IS_INTRA_PROCESS),
                ColumnValue(COLUMN_NAME.SOURCE_TIMESTAMP),
            ]
        )
        inter_proc_subscribe.concat(dispatch_sub_records)
        inter_proc_subscribe.concat(rmw_sub_records)

        intra_proc_subscribe = self.intra_callback_records

        subscribe = merge_sequential(
            left_records=inter_proc_subscribe,
            right_records=intra_proc_subscribe,
            left_stamp_key=COLUMN_NAME.CALLBACK_START_TIMESTAMP,
            right_stamp_key=COLUMN_NAME.CALLBACK_START_TIMESTAMP,
            join_left_key=COLUMN_NAME.CALLBACK_OBJECT,
            join_right_key=COLUMN_NAME.CALLBACK_OBJECT,
            columns=Columns.from_str(
                inter_proc_subscribe.columns + intra_proc_subscribe.columns
            ).column_names,
            how='outer',
            progress_label='binding intra and inter subscribe'
        )

        return subscribe

    @cached_property
    def intra_proc_comm_records(self) -> RecordsInterface:
        """
        Compose intra process communication records.

        Used tracepoints
        - dispatch_intra_process_subscription_callback
        - rclcpp_publish
        - message_construct
        - callback_start

        Returns
        -------
        RecordsInterface
            columns:
            - callback_object
            - callback_start_timestamp
            - publisher_handle
            - rclcpp_publish_timestamp
            - message_timestamp

        """
        sink_records = self._data.dispatch_intra_process_subscription_callback_instances
        intra_publish_records = merge_sequential_for_addr_track(
            source_records=self._data.rclcpp_intra_publish_instances,
            copy_records=self._data.message_construct_instances,
            sink_records=sink_records,
            source_stamp_key=COLUMN_NAME.RCLCPP_INTRA_PUBLISH_TIMESTAMP,
            source_key=COLUMN_NAME.MESSAGE,
            copy_stamp_key=COLUMN_NAME.MESSAGE_CONSTRUCT_TIMESTAMP,
            copy_from_key=COLUMN_NAME.ORIGINAL_MESSAGE,
            copy_to_key=COLUMN_NAME.CONSTRUCTED_MESSAGE,
            sink_stamp_key=COLUMN_NAME.DISPATCH_INTRA_PROCESS_SUBSCRIPTION_CALLBACK_TIMESTAMP,
            sink_from_key=COLUMN_NAME.MESSAGE,
            columns=[
                'tid',
                COLUMN_NAME.DISPATCH_INTRA_PROCESS_SUBSCRIPTION_CALLBACK_TIMESTAMP,
                COLUMN_NAME.PUBLISHER_HANDLE,
                COLUMN_NAME.CALLBACK_OBJECT,
                COLUMN_NAME.RCLCPP_INTRA_PUBLISH_TIMESTAMP,
                COLUMN_NAME.MESSAGE_TIMESTAMP,
            ],
            progress_label='binding: publish_timestamp and message_addr',
        )

        # note: Incorrect latency is calculated when intra_publish of ros-rclcpp is included.
        intra_publish_records = merge(
            left_records=intra_publish_records,
            right_records=sink_records,
            join_left_key=COLUMN_NAME.DISPATCH_INTRA_PROCESS_SUBSCRIPTION_CALLBACK_TIMESTAMP,
            join_right_key=COLUMN_NAME.DISPATCH_INTRA_PROCESS_SUBSCRIPTION_CALLBACK_TIMESTAMP,
            columns=intra_publish_records.columns + [COLUMN_NAME.MESSAGE],
            how='inner'
        )

        intra_publish_records = merge_sequential(
            left_records=intra_publish_records,
            right_records=sink_records,
            left_stamp_key=COLUMN_NAME.DISPATCH_INTRA_PROCESS_SUBSCRIPTION_CALLBACK_TIMESTAMP,
            right_stamp_key=COLUMN_NAME.DISPATCH_INTRA_PROCESS_SUBSCRIPTION_CALLBACK_TIMESTAMP,
            join_left_key=COLUMN_NAME.MESSAGE,
            join_right_key=COLUMN_NAME.MESSAGE,
            columns=intra_publish_records.columns,
            how='left_use_latest'
        )

        callback_start_instances = self.intra_callback_records

        intra_records = merge_sequential(
            left_records=intra_publish_records,
            right_records=callback_start_instances,
            left_stamp_key=COLUMN_NAME.DISPATCH_INTRA_PROCESS_SUBSCRIPTION_CALLBACK_TIMESTAMP,
            right_stamp_key=COLUMN_NAME.CALLBACK_START_TIMESTAMP,
            join_left_key=COLUMN_NAME.CALLBACK_OBJECT,
            join_right_key=COLUMN_NAME.CALLBACK_OBJECT,
            columns=Columns.from_str(
                intra_publish_records.columns +
                [
                    COLUMN_NAME.CALLBACK_START_TIMESTAMP, COLUMN_NAME.IS_INTRA_PROCESS,
                ]
            ).column_names,
            how='left',
            progress_label='binding: dispatch_subscription and callback_start',
        )

        intra_records.drop_columns(
            [
                COLUMN_NAME.DISPATCH_INTRA_PROCESS_SUBSCRIPTION_CALLBACK_TIMESTAMP,
                COLUMN_NAME.MESSAGE,
                COLUMN_NAME.IS_INTRA_PROCESS
            ]
        )
        intra_records.rename_columns(
            {
                COLUMN_NAME.RCLCPP_INTRA_PUBLISH_TIMESTAMP: COLUMN_NAME.RCLCPP_PUBLISH_TIMESTAMP
            }
        )

        return intra_records

    @cached_property
    def callback_records(self) -> RecordsInterface:
        """
        Compose callback records.

        Used tracepoints
        - callback_start
        - callback_end

        Returns
        -------
        RecordsInterface
            columns:
            - callback_start_timestamp
            - callback_end_timestamp
            - callback_object

        """
        records: RecordsInterface
        records = merge_sequential(
            left_records=self._data.callback_start_instances,
            right_records=self._data.callback_end_instances,
            left_stamp_key=COLUMN_NAME.CALLBACK_START_TIMESTAMP,
            right_stamp_key=COLUMN_NAME.CALLBACK_END_TIMESTAMP,
            join_left_key=COLUMN_NAME.CALLBACK_OBJECT,
            join_right_key=COLUMN_NAME.CALLBACK_OBJECT,
            columns=[
                COLUMN_NAME.CALLBACK_START_TIMESTAMP,
                COLUMN_NAME.CALLBACK_END_TIMESTAMP,
                COLUMN_NAME.CALLBACK_OBJECT,
                COLUMN_NAME.IS_INTRA_PROCESS,
            ],
            how='inner',
            progress_label='binding: callback_start and callback_end'
        )

        records.drop_columns(
            [
                COLUMN_NAME.IS_INTRA_PROCESS,
                COLUMN_NAME.TID
            ]
        )

        return records

    @cached_property
    def path_beginning_records(self) -> RecordsInterface:
        """
        Compose callback records.

        Used to evaluate the beginning node of a path.

        Used tracepoints
        - callback_start
        - rclcpp_publish

        Returns
        -------
        RecordsInterface
            columns:
            - callback_start_timestamp
            - rclcpp_publish_timestamp
            - callback_object
            - publisher_object

        """
        records_inter: RecordsInterface
        records_intra: RecordsInterface

        records_inter = merge_sequential(
            left_records=self._data.callback_start_instances,
            right_records=self._data.rclcpp_publish_instances,
            left_stamp_key=COLUMN_NAME.CALLBACK_START_TIMESTAMP,
            right_stamp_key=COLUMN_NAME.RCLCPP_INTER_PUBLISH_TIMESTAMP,
            join_left_key=COLUMN_NAME.TID,
            join_right_key=COLUMN_NAME.TID,
            columns=[
                COLUMN_NAME.CALLBACK_START_TIMESTAMP,
                COLUMN_NAME.RCLCPP_INTER_PUBLISH_TIMESTAMP,
                COLUMN_NAME.CALLBACK_OBJECT,
                COLUMN_NAME.PUBLISHER_HANDLE
            ],
            how='left_use_latest',
            progress_label='binding: callback_start and rclcpp_publish'
        )
        records_inter.rename_columns(
            {COLUMN_NAME.RCLCPP_INTER_PUBLISH_TIMESTAMP: COLUMN_NAME.RCLCPP_PUBLISH_TIMESTAMP}
        )

        records_intra = merge_sequential(
            left_records=self._data.callback_start_instances,
            right_records=self._data.rclcpp_intra_publish_instances,
            left_stamp_key=COLUMN_NAME.CALLBACK_START_TIMESTAMP,
            right_stamp_key=COLUMN_NAME.RCLCPP_INTRA_PUBLISH_TIMESTAMP,
            join_left_key=COLUMN_NAME.TID,
            join_right_key=COLUMN_NAME.TID,
            columns=[
                COLUMN_NAME.CALLBACK_START_TIMESTAMP,
                COLUMN_NAME.RCLCPP_INTRA_PUBLISH_TIMESTAMP,
                COLUMN_NAME.CALLBACK_OBJECT,
                COLUMN_NAME.PUBLISHER_HANDLE
            ],
            how='left_use_latest',
            progress_label='binding: callback_start and rclcpp_intra_publish'
        )
        records_intra.rename_columns(
            {COLUMN_NAME.RCLCPP_INTRA_PUBLISH_TIMESTAMP: COLUMN_NAME.RCLCPP_PUBLISH_TIMESTAMP}
        )

        records_inter.concat(records_intra)

        return records_inter

    @cached_property
    def system_and_sim_times(self) -> RecordsInterface:
        return self._data.sim_time<|MERGE_RESOLUTION|>--- conflicted
+++ resolved
@@ -14,12 +14,8 @@
 
 from __future__ import annotations
 
-<<<<<<< HEAD
 from collections.abc import Sequence
 from functools import cached_property
-=======
-from typing import Dict, List, Sequence
->>>>>>> 4b03663c
 
 from .column_names import COLUMN_NAME
 from .events_factory import EventsFactory
@@ -61,179 +57,6 @@
         return group
 
     @cached_property
-<<<<<<< HEAD
-    def inter_proc_comm_records(self) -> RecordsInterface:
-        """
-        Compose inter process communication records.
-
-        Used tracepoints
-        - rclcpp_publish
-        - dds_bind_addr_to_addr
-        - dds_bind_addr_to_stamp
-        - rcl_publish (Optional)
-        - dds_write (Optional)
-        - dispatch_subscription_callback
-        - callback_start
-
-        Returns
-        -------
-        RecordsInterface
-            columns
-            - callback_object
-            - callback_start_timestamp
-            - publisher_handle
-            - rclcpp_publish_timestamp
-            - rcl_publish_timestamp (Optional)
-            - dds_write_timestamp (Optional)
-            - message_timestamp
-            - source_timestamp
-
-        """
-        publish = self._data.rclcpp_publish_instances
-
-        publish = merge_sequential_for_addr_track(
-            source_records=publish,
-            copy_records=self._data.dds_bind_addr_to_addr,
-            sink_records=self._data.dds_bind_addr_to_stamp,
-            source_stamp_key=COLUMN_NAME.RCLCPP_INTER_PUBLISH_TIMESTAMP,
-            source_key=COLUMN_NAME.MESSAGE,
-            copy_stamp_key=COLUMN_NAME.DDS_BIND_ADDR_TO_ADDR_TIMESTAMP,
-            copy_from_key=COLUMN_NAME.ADDR_FROM,
-            copy_to_key=COLUMN_NAME.ADDR_TO,
-            sink_stamp_key=COLUMN_NAME.DDS_BIND_ADDR_TO_STAMP_TIMESTAMP,
-            sink_from_key=COLUMN_NAME.ADDR,
-            columns=[
-                COLUMN_NAME.RCLCPP_INTER_PUBLISH_TIMESTAMP,
-                COLUMN_NAME.DDS_BIND_ADDR_TO_STAMP_TIMESTAMP,
-                COLUMN_NAME.MESSAGE,
-                COLUMN_NAME.SOURCE_TIMESTAMP,
-            ],
-            progress_label='binding: message_addr and rclcpp_publish',
-        )
-
-        rcl_publish_records = self._data.rcl_publish_instances.clone()
-        rcl_publish_records.drop_columns([COLUMN_NAME.PUBLISHER_HANDLE])
-        if len(rcl_publish_records) > 0:
-            publish = merge_sequential(
-                left_records=publish,
-                right_records=rcl_publish_records,
-                left_stamp_key=COLUMN_NAME.RCLCPP_INTER_PUBLISH_TIMESTAMP,
-                right_stamp_key=COLUMN_NAME.RCL_PUBLISH_TIMESTAMP,
-                join_left_key=COLUMN_NAME.MESSAGE,
-                join_right_key=COLUMN_NAME.MESSAGE,
-                how='left',
-                columns=[
-                    COLUMN_NAME.RCLCPP_INTER_PUBLISH_TIMESTAMP,
-                    COLUMN_NAME.RCL_PUBLISH_TIMESTAMP,
-                    COLUMN_NAME.PUBLISHER_HANDLE,
-                    COLUMN_NAME.MESSAGE,
-                    COLUMN_NAME.MESSAGE_TIMESTAMP,
-                ],
-                progress_label='binding: rclcpp_publish and rcl_publish',
-            )
-
-        dds_write = self._data.dds_write_instances
-        if len(dds_write) > 0:
-            publish = merge_sequential(
-                left_records=publish,
-                right_records=dds_write,
-                left_stamp_key=COLUMN_NAME.RCLCPP_INTER_PUBLISH_TIMESTAMP,
-                right_stamp_key=COLUMN_NAME.DDS_WRITE_TIMESTAMP,
-                join_left_key=COLUMN_NAME.MESSAGE,
-                join_right_key=COLUMN_NAME.MESSAGE,
-                columns=Columns.from_str(
-                    publish.columns + dds_write.columns
-                ).column_names,
-                how='left',
-                progress_label='binding: rcl_publish and dds_write',
-            )
-
-        # When both intra_publish and inter_publish are used, value mismatch occurs when merging.
-        # In order to merge at the latency time,
-        # align the time to intra_publish if intra_process communication is used.
-        intra_publish = self._data.rclcpp_intra_publish_instances.clone()
-        intra_publish.drop_columns([
-            COLUMN_NAME.MESSAGE, COLUMN_NAME.MESSAGE_TIMESTAMP
-        ])
-        publish = merge_sequential(
-            left_records=intra_publish,
-            right_records=publish,
-            left_stamp_key=COLUMN_NAME.RCLCPP_INTRA_PUBLISH_TIMESTAMP,
-            right_stamp_key=COLUMN_NAME.RCLCPP_INTER_PUBLISH_TIMESTAMP,
-            join_left_key=COLUMN_NAME.PUBLISHER_HANDLE,
-            join_right_key=COLUMN_NAME.PUBLISHER_HANDLE,
-            columns=Columns.from_str(
-                intra_publish.columns + publish.columns
-            ).column_names,
-            how='right'
-        )
-        rclcpp_publish: list[int | None] = [None] * len(publish.data)
-        for i, record in enumerate(publish.data):
-            if COLUMN_NAME.RCLCPP_INTRA_PUBLISH_TIMESTAMP in record.data:
-                rclcpp_publish[i] = record.data[COLUMN_NAME.RCLCPP_INTRA_PUBLISH_TIMESTAMP]
-            else:
-                rclcpp_publish[i] = record.data[COLUMN_NAME.RCLCPP_INTER_PUBLISH_TIMESTAMP]
-        publish.append_column(
-            ColumnValue(COLUMN_NAME.RCLCPP_PUBLISH_TIMESTAMP), rclcpp_publish)  # type: ignore
-        publish.drop_columns([
-            COLUMN_NAME.RCLCPP_INTRA_PUBLISH_TIMESTAMP,
-            COLUMN_NAME.RCLCPP_INTER_PUBLISH_TIMESTAMP
-        ])
-
-        callback_start_instances = self.inter_callback_records
-        subscription = self._data.dispatch_subscription_callback_instances
-
-        subscription = merge_sequential(
-            left_records=subscription,
-            right_records=callback_start_instances,
-            left_stamp_key=COLUMN_NAME.DISPATCH_SUBSCRIPTION_CALLBACK_TIMESTAMP,
-            right_stamp_key=COLUMN_NAME.CALLBACK_START_TIMESTAMP,
-            join_left_key=COLUMN_NAME.CALLBACK_OBJECT,
-            join_right_key=COLUMN_NAME.CALLBACK_OBJECT,
-            columns=Columns.from_str(
-                subscription.columns + callback_start_instances.columns
-            ).column_names,
-            how='left',
-            progress_label='binding: dispatch_subscription_callback and callback_start',
-        )
-
-        # communication = merge(
-        #     publish,
-        #     self._data.on_data_available_instances,
-        #     join_left_key=COLUMN_NAME.SOURCE_TIMESTAMP,
-        #     join_right_key=COLUMN_NAME.SOURCE_TIMESTAMP,
-        #     columns=publish.columns,
-        #     how='left',
-        #     progress_label='binding: source_timestamp and on_data_available',
-        # )
-
-        communication = merge(
-            publish,
-            subscription,
-            join_left_key=COLUMN_NAME.SOURCE_TIMESTAMP,
-            join_right_key=COLUMN_NAME.SOURCE_TIMESTAMP,
-            columns=Columns.from_str(
-                publish.columns + subscription.columns
-            ).column_names,
-            how='left',
-            progress_label='binding: source_timestamp and callback_start',
-        )
-
-        communication.drop_columns(
-            [
-                COLUMN_NAME.IS_INTRA_PROCESS,
-                COLUMN_NAME.ADDR,
-                COLUMN_NAME.MESSAGE,
-                COLUMN_NAME.DDS_BIND_ADDR_TO_STAMP_TIMESTAMP,
-                COLUMN_NAME.DISPATCH_SUBSCRIPTION_CALLBACK_TIMESTAMP,
-            ],
-        )
-
-        return communication
-
-    @cached_property
-=======
->>>>>>> 4b03663c
     def publish_records(self) -> RecordsInterface:
         """
         Compose publish records.
