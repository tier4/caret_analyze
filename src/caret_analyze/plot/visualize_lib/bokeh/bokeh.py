# Copyright 2021 TIER IV, Inc.
#
# Licensed under the Apache License, Version 2.0 (the "License");
# you may not use this file except in compliance with the License.
# You may obtain a copy of the License at
#
#     http://www.apache.org/licenses/LICENSE-2.0
#
# Unless required by applicable law or agreed to in writing, software
# distributed under the License is distributed on an "AS IS" BASIS,
# WITHOUT WARRANTIES OR CONDITIONS OF ANY KIND, either express or implied.
# See the License for the specific language governing permissions and
# limitations under the License.

from __future__ import annotations

from collections.abc import Sequence
from logging import getLogger

from bokeh.models import HoverTool
from bokeh.models.renderers import GlyphRenderer

from bokeh.plotting import figure as Figure

import numpy as np

from .callback_scheduling import BokehCallbackSched
from .message_flow import BokehMessageFlow
from .stacked_bar import BokehStackedBar
from .timeseries import BokehTimeSeries
from .util import ColorSelectorFactory, LegendManager
from ..visualize_lib_interface import VisualizeLibInterface
from ...metrics_base import MetricsBase
from ....runtime import CallbackBase, CallbackGroup, Communication, Path, Publisher, Subscription

TimeSeriesTypes = CallbackBase | Communication | (Publisher | Subscription) | Path
<<<<<<< HEAD
HistTypes = CallbackBase | Communication | Path
=======
MetricsTypes = Frequency | Latency | Period | ResponseTime
HistTypes = CallbackBase | Communication | Path | Publisher | Subscription
>>>>>>> a54ac03c


logger = getLogger(__name__)


class Bokeh(VisualizeLibInterface):
    """Class that visualizes data using Bokeh library."""

    def __init__(self) -> None:
        self._legend_items: list[tuple[str, list[GlyphRenderer]]] = []

    def message_flow(
        self,
        target_path: Path,
        xaxis_type: str,
        ywheel_zoom: bool,
        granularity: str,
        treat_drop_as_delay: bool,
        lstrip_s: float,
        rstrip_s: float
    ) -> Figure:
        message_flow = BokehMessageFlow(
            target_path, xaxis_type, ywheel_zoom, granularity,
            treat_drop_as_delay, lstrip_s, rstrip_s,
        )
        return message_flow.create_figure()

    def stacked_bar(
        self,
        metrics,
        xaxis_type: str,
        ywheel_zoom: bool,
        full_legends: bool,
        case: str,  # all, best, worst or worst-with-external-latency
    ) -> Figure:
        stacked_bar = BokehStackedBar(metrics, xaxis_type, ywheel_zoom, full_legends, case)
        return stacked_bar.create_figure()

    def callback_scheduling(
        self,
        callback_groups: Sequence[CallbackGroup],
        xaxis_type: str,
        ywheel_zoom: bool,
        full_legends: bool,
        coloring_rule: str,
        lstrip_s: float = 0,
        rstrip_s: float = 0
    ) -> Figure:
        """
        Get callback scheduling figure.

        Parameters
        ----------
        callback_groups : Sequence[CallbackGroup]
            The target callback groups.
        xaxis_type : str, optional
            Type of x-axis of the line graph to be plotted.
            "system_time", "index", or "sim_time" can be specified.
            The default is "system_time".
        ywheel_zoom : bool, optional
            If True, the drawn graph can be expanded in the y-axis direction
            by the mouse wheel.
        full_legends : bool, optional
            If True, all legends are drawn
            even if the number of legends exceeds the threshold.
        coloring_rule : str, optional
            The unit of color change
            There are there rules which are [callback/callback_group/node], by default 'callback'
        lstrip_s : float, optional
            Start time of cropping range, by default 0.
        rstrip_s: float, optional
            End point of cropping range, by default 0.

        Returns
        -------
        bokeh.plotting.Figure

        """
        callback_scheduling = BokehCallbackSched(
            callback_groups, xaxis_type, ywheel_zoom,
            full_legends, coloring_rule, lstrip_s, rstrip_s
        )
        return callback_scheduling.create_figure()

    def timeseries(
        self,
        metrics: MetricsBase,
        xaxis_type: str,
        ywheel_zoom: bool,
        full_legends: bool,
        case: str
    ) -> Figure:
        """
        Get a timeseries figure.

        Parameters
        ----------
        metrics : MetricsBase
            Metrics to be y-axis in visualization.
        xaxis_type : str
            Type of x-axis of the line graph to be plotted.
            "system_time", "index", or "sim_time" can be specified.
            The default is "system_time".
        ywheel_zoom : bool
            If True, the drawn graph can be expanded in the y-axis direction
            by the mouse wheel.
        full_legends : bool
            If True, all legends are drawn
            even if the number of legends exceeds the threshold.
        case : str
            Parameter specifying all, best, worst, or worst-with-external-latency.
            Use to create Response time timeseries graph.


        Returns
        -------
        bokeh.plotting.Figure
            Figure of timeseries.

        """
        timeseries = BokehTimeSeries(metrics, xaxis_type, ywheel_zoom, full_legends, case)
        return timeseries.create_figure()

    def histogram(
        self,
        hist_list: list[list[int]],
        bins: list[float],
        target_objects: Sequence[HistTypes],
        metrics_name: str,
        case: str | None = None
    ) -> Figure:
        """
        Get a histogram figure.

        Parameters
        ----------
        hist_list : list[list[int]]
            Data array of histogram to be visualized.
        bins : list[float]
            Data array of bins of histogram.
        target_objects : list[CallbackBase | Communication | Path]
            Object array to be visualized.
        metrics_name : str
            Name of metrics.
            "frequency", "latency", "period" or "response_time" can be specified.
        case : str
            Parameter specifying all, best, worst, or worst-with-external-latency.
            Use to create Response time histogram graph.
        converter: ClockConverter
            Time conversion function at sim_time.


        Returns
        -------
        bokeh.plotting.Figure
            Figure of histogram.

        """
        legend_manager = LegendManager()
        if metrics_name == 'frequency':
            x_label = metrics_name + ' [Hz]'
        elif metrics_name in ['period', 'latency', 'response_time']:
            x_label = metrics_name + ' [ms]'
        else:
            raise NotImplementedError()

        plot: Figure = Figure(
            title=f'Histogram of {metrics_name}'
            if case is None else f'Histogram of {metrics_name} --- {case} case ---',
            x_axis_label=x_label, y_axis_label='The number of samples', width=800
            )

        hists_t = np.array(hist_list).T

        color_selector = ColorSelectorFactory.create_instance('unique')
        colors = [color_selector.get_color() for _ in target_objects]

        quad_dicts: dict = {t: [] for t in target_objects}
        for i, h in enumerate(hists_t):
            data = list(zip(h, colors, target_objects))
            data.sort(key=lambda x: x[0], reverse=True)
            for top, color, target_object in data:
                if top == 0:
                    continue
                quad = plot.quad(
                    top=top, bottom=0, left=bins[i], right=bins[i+1],
                    color=color, alpha=1, line_color='white'
                    )
                hover = HoverTool(
                    tooltips=[(x_label, f'{bins[i]}'), ('The number of samples', f'{top}')],
                    renderers=[quad]
                    )
                plot.add_tools(hover)
                quad_dicts[target_object] = quad_dicts[target_object] + [quad]

        for target_object_key, quad_value in quad_dicts.items():
            legend_manager.add_legend(target_object_key, quad_value)

        legends = legend_manager.create_legends(20, False, location='top_right', separate=20)
        for legend in legends:
            plot.add_layout(legend, 'right')
            plot.legend.click_policy = 'hide'
        return plot<|MERGE_RESOLUTION|>--- conflicted
+++ resolved
@@ -34,12 +34,7 @@
 from ....runtime import CallbackBase, CallbackGroup, Communication, Path, Publisher, Subscription
 
 TimeSeriesTypes = CallbackBase | Communication | (Publisher | Subscription) | Path
-<<<<<<< HEAD
-HistTypes = CallbackBase | Communication | Path
-=======
-MetricsTypes = Frequency | Latency | Period | ResponseTime
 HistTypes = CallbackBase | Communication | Path | Publisher | Subscription
->>>>>>> a54ac03c
 
 
 logger = getLogger(__name__)
