--- conflicted
+++ resolved
@@ -35,13 +35,10 @@
 from ...metrics_base import MetricsBase
 from ....runtime import CallbackBase, CallbackGroup, Communication, Path, Publisher, Subscription
 
-<<<<<<< HEAD
-TimeSeriesTypes = CallbackBase | Communication | (Publisher | Subscription)
+TimeSeriesTypes = CallbackBase | Communication | (Publisher | Subscription) | Path
 MetricsTypes = Frequency | Latency | Period
 HistTypes = CallbackBase | Communication
-=======
-TimeSeriesTypes = CallbackBase | Communication | (Publisher | Subscription) | Path
->>>>>>> 049ec024
+
 
 logger = getLogger(__name__)
 
@@ -174,8 +171,7 @@
             Figure of timeseries.
 
         """
-<<<<<<< HEAD
-        timeseries = BokehTimeSeries(metrics, xaxis_type, ywheel_zoom, full_legends)
+        timeseries = BokehTimeSeries(metrics, xaxis_type, ywheel_zoom, full_legends, case)
         return timeseries.create_figure()
 
     def histogram(
@@ -222,8 +218,4 @@
         legends = legend_manager.create_legends(20, False, location='top_right')
         for legend in legends:
             plot.add_layout(legend, 'right')
-        return plot
-=======
-        timeseries = BokehTimeSeries(metrics, xaxis_type, ywheel_zoom, full_legends, case)
-        return timeseries.create_figure()
->>>>>>> 049ec024
+        return plot