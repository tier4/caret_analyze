--- conflicted
+++ resolved
@@ -27,13 +27,10 @@
 from .callback_scheduling_source import CallbackSchedBarSource, CallbackSchedRectSource
 from .color_selector import ColorSelectorFactory
 from .legend import LegendManager
-<<<<<<< HEAD
 from .message_flow_source import (
     FormatterFactory, get_callback_rect_list, MessageFlowSource,
     Offset, YAxisProperty, YAxisValues)
-=======
 from .stacked_bar_source import StackedBarSource
->>>>>>> 0332ba91
 from .timeseries_source import LineSource
 from ..visualize_lib_interface import VisualizeLibInterface
 from ...metrics_base import MetricsBase
@@ -54,7 +51,6 @@
     def __init__(self) -> None:
         pass
 
-<<<<<<< HEAD
     def message_flow(
         self,
         target_path: Path,
@@ -134,7 +130,6 @@
 
         return fig
 
-=======
     def stacked_bar(
         self,
         metrics,
@@ -374,7 +369,6 @@
     def _get_bottom_labels(labels: List[str]) -> List[str]:
         return [label + '_bottom' for label in labels]
 
->>>>>>> 0332ba91
     def callback_scheduling(
         self,
         callback_groups: Sequence[CallbackGroup],
