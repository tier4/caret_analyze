--- conflicted
+++ resolved
@@ -215,14 +215,9 @@
             raise NotImplementedError()
 
         plot: Figure = Figure(
-<<<<<<< HEAD
             title=f'Histogram of {data_type}'
             if case is None else f'Histogram of {data_type} --- {case} case ---',
             x_axis_label=x_label, y_axis_label='Probability', plot_width=800
-=======
-            title=data_type if case is None else f'{data_type} --- {case} case ---',
-            x_axis_label=x_label, y_axis_label='Probability', width=800
->>>>>>> 79f79e2c
             )
 
         data_list: list[list[int]] = []
