--- conflicted
+++ resolved
@@ -24,13 +24,7 @@
 from ....runtime import (CallbackBase, Communication, Path, Publisher, Subscription,
                          SubscriptionCallback, TimerCallback)
 
-<<<<<<< HEAD
 TargetTypes = Union[CallbackBase, Communication, Path, Union[Publisher, Subscription]]
-=======
-from ....runtime import Path
-
-TimeSeriesTypes = Union[CallbackBase, Communication, Union[Publisher, Subscription]]
->>>>>>> 0332ba91
 
 logger = getLogger(__name__)
 
@@ -39,14 +33,11 @@
     """Hover keys."""
 
     _SUPPORTED_GRAPH_TYPE = [
-<<<<<<< HEAD
-        'callback_scheduling_bar', 'callback_scheduling_rect', 'timeseries', 'message_flow'
-=======
         'callback_scheduling_bar',
         'callback_scheduling_rect',
         'timeseries',
         'stacked_bar',
->>>>>>> 0332ba91
+        'message_flow'
     ]
 
     def __init__(self, graph_type: str, target_object: TargetTypes) -> None:
@@ -72,15 +63,13 @@
                 'in timeseries graph.'
             )
 
-<<<<<<< HEAD
         if graph_type == 'message_flow' and not isinstance(target_object, Path):
             raise InvalidArgumentError(
-                "'target_object' must be Path in message flow."
-=======
+                "'target_object' must be Path in message flow.")
+
         if (graph_type == 'stacked_bar' and not isinstance(target_object, Path)):
             raise InvalidArgumentError(
                 "'target_object' must be Path in stacked bar graph."
->>>>>>> 0332ba91
             )
 
     def to_list(self) -> List[str]:
@@ -110,13 +99,11 @@
             elif isinstance(self._target_object, (Publisher, Subscription)):
                 hover_keys = ['legend_label', 'node_name', 'topic_name']
 
-<<<<<<< HEAD
         if self._graph_type == 'message_flow':
             hover_keys = ['t_start', 't_end', 'latency', 't_offset', 'desc']
-=======
+
         if self._graph_type == 'stacked_bar':
             hover_keys = ['legend_label', 'path_name']
->>>>>>> 0332ba91
 
         return hover_keys
 
