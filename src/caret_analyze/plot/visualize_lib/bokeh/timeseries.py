--- conflicted
+++ resolved
@@ -68,11 +68,7 @@
         # Apply xaxis offset
         records_range = Range([to.to_records() for to in target_objects])
         frame_min, frame_max = records_range.get_range()
-<<<<<<< HEAD
-        converter: Optional[ClockConverter] = None
-=======
         converter: ClockConverter | None = None
->>>>>>> 7189e863
         if self._xaxis_type == 'sim_time':
             # TODO: refactor
             # get converter
@@ -81,19 +77,12 @@
                     assert isinstance(comm, Communication)
                     if comm.callback_subscription:
                         converter_cb = comm.callback_subscription
-<<<<<<< HEAD
                         converter = converter_cb._provider.get_sim_time_converter(
                             frame_min, frame_max)
                         break
             else:
                 converter = target_objects[0]._provider.get_sim_time_converter(
                     frame_min, frame_max)
-=======
-                        converter = converter_cb._provider.get_sim_time_converter()
-                        break
-            else:
-                converter = target_objects[0]._provider.get_sim_time_converter()
->>>>>>> 7189e863
         if converter:
             frame_min_convert = converter.convert(frame_min)
             frame_max_convert = converter.convert(frame_max)
