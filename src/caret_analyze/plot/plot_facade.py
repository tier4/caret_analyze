# Copyright 2021 Research Institute of Systems Planning, Inc.
#
# Licensed under the Apache License, Version 2.0 (the "License");
# you may not use this file except in compliance with the License.
# You may obtain a copy of the License at
#
#     http://www.apache.org/licenses/LICENSE-2.0
#
# Unless required by applicable law or agreed to in writing, software
# distributed under the License is distributed on an "AS IS" BASIS,
# WITHOUT WARRANTIES OR CONDITIONS OF ANY KIND, either express or implied.
# See the License for the specific language governing permissions and
# limitations under the License.

from logging import getLogger
from typing import Collection, Optional, Union

from multimethod import multimethod as singledispatchmethod

from .callback_scheduling import CallbackSchedulingPlot, CallbackSchedulingPlotFactory
from .histogram import ResponseTimePlot
from .message_flow import MessageFlowPlot, MessageFlowPlotFactory
from .plot_base import PlotBase
from .stacked_bar import StackedBarPlotFactory
from .timeseries import TimeSeriesPlotFactory
from .visualize_lib import VisualizeLibFactory
from ..runtime import (Application, CallbackBase, CallbackGroup, Communication, Executor, Node,
                       Path, Publisher, Subscription)

logger = getLogger(__name__)

TimeSeriesTypes = Union[CallbackBase, Communication, Union[Publisher, Subscription]]
CallbackSchedTypes = Union[Application, Executor, Path,
                           Node, CallbackGroup, Collection[CallbackGroup]]


class Plot:
    """Facade class for plot."""

    @singledispatchmethod
    def create_period_timeseries_plot(
        target_objects: Collection[TimeSeriesTypes]
    ) -> PlotBase:
        """
        Get period timeseries plot instance.

        Parameters
        ----------
        target_object : TimeSeriesTypes
            TimeSeriesPlotTypes = Union[
                CallbackBase, Communication, Union[Publisher, Subscription]
            ]
            Instances that are the sources of the plotting.
            This also accepts multiple inputs by unpacking.

        Returns
        -------
        PlotBase

        """
        visualize_lib = VisualizeLibFactory.create_instance()
        plot = TimeSeriesPlotFactory.create_instance(
            list(target_objects), 'period', visualize_lib
        )
        return plot

    @staticmethod
    def create_response_time_stacked_bar_plot(
        target_object: Path,
        metrics: str = 'latency',
        case: str = 'worst'
    ):
        visualize_lib = VisualizeLibFactory.create_instance()
        plot = StackedBarPlotFactory.create_instance(
            target_object,
            visualize_lib,
            metrics,
            case,
        )
        return plot

    @staticmethod
    @create_period_timeseries_plot.register
    def _create_period_timeseries_plot_tuple(
        *target_objects: TimeSeriesTypes
    ) -> PlotBase:
        visualize_lib = VisualizeLibFactory.create_instance()
        plot = TimeSeriesPlotFactory.create_instance(
            list(target_objects), 'period', visualize_lib
        )
        return plot

    @singledispatchmethod
    def create_frequency_timeseries_plot(
        target_objects: Collection[TimeSeriesTypes]
    ) -> PlotBase:
        """
        Get frequency timeseries plot instance.

        Parameters
        ----------
        target_object : TimeSeriesTypes
            TimeSeriesPlotTypes = Union[
                CallbackBase, Communication, Union[Publisher, Subscription]
            ]
            Instances that are the sources of the plotting.
            This also accepts multiple inputs by unpacking.

        Returns
        -------
        PlotBase

        """
        visualize_lib = VisualizeLibFactory.create_instance()
        plot = TimeSeriesPlotFactory.create_instance(
            list(target_objects), 'frequency', visualize_lib
        )
        return plot

    @staticmethod
    @create_frequency_timeseries_plot.register
    def _create_frequency_timeseries_plot_tuple(
        *target_objects: TimeSeriesTypes
    ) -> PlotBase:
        visualize_lib = VisualizeLibFactory.create_instance()
        plot = TimeSeriesPlotFactory.create_instance(
            list(target_objects), 'frequency', visualize_lib
        )
        return plot

    @singledispatchmethod
    def create_latency_timeseries_plot(
        target_objects: Collection[Union[CallbackBase, Communication]]
    ) -> PlotBase:
        """
        Get latency timeseries plot instance.

        Parameters
        ----------
        target_object : TimeSeriesTypes
            TimeSeriesPlotTypes = Union[
                CallbackBase, Communication, Union[Publisher, Subscription]
            ]
            Instances that are the sources of the plotting.
            This also accepts multiple inputs by unpacking.

        Returns
        -------
        PlotBase

        """
        visualize_lib = VisualizeLibFactory.create_instance()
        plot = TimeSeriesPlotFactory.create_instance(
            list(target_objects), 'latency', visualize_lib
        )
        return plot

    @staticmethod
    @create_latency_timeseries_plot.register
    def _create_latency_timeseries_plot_tuple(
        *target_objects: Union[CallbackBase, Communication]
    ) -> PlotBase:
        visualize_lib = VisualizeLibFactory.create_instance()
        plot = TimeSeriesPlotFactory.create_instance(
            list(target_objects), 'latency', visualize_lib
        )
        return plot

    @singledispatchmethod
    def create_response_time_histogram_plot(
        paths: Collection[Path],
        case: str = 'best-to-worst',
        binsize_ns: int = 10000000
    ) -> ResponseTimePlot:
        """
        Get ResponseTimePlot instance.

        Parameters
        ----------
        path : Collection[Path]
            Target path.
            This also accepts multiple path inputs by unpacking.
        case : str, optional
            response time calculation method, by default best-to-worst.
            supported case: [best-to-worst/best/worst].
        binsize_ns : int, optional
            binsize [ns], by default 1000000.

        Returns
        -------
        ResponseTimePlot

        """
        return ResponseTimePlot(list(paths), case, int(binsize_ns))

    @staticmethod
    @create_response_time_histogram_plot.register
    def _create_response_time_histogram_plot_tuple(
        *paths: Path,
        case: str = 'best-to-worst',
        binsize_ns: int = 10000000
    ) -> ResponseTimePlot:
        return ResponseTimePlot(list(paths), case, int(binsize_ns))

    @singledispatchmethod
    def create_callback_scheduling_plot(  # type: ignore
        target_objects: CallbackSchedTypes,
        lstrip_s: float = 0,
        rstrip_s: float = 0
    ) -> CallbackSchedulingPlot:
        """
        Get CallbackSchedulingPlot instance.

        Parameters
        ----------
        lstrip_s : float, optional
            Start time of cropping range, by default 0.
        rstrip_s: float, optional
            End point of cropping range, by default 0.

        Returns
        -------
        CallbackSchedulingPlot

        """
        visualize_lib = VisualizeLibFactory.create_instance()
        if isinstance(target_objects, (tuple, set)):
            target_objects = list(target_objects)
        plot = CallbackSchedulingPlotFactory.create_instance(
            target_objects, visualize_lib, lstrip_s, rstrip_s
        )
        return plot

    @staticmethod
    @create_callback_scheduling_plot.register
    def _create_callback_scheduling_plot_tuple(
        *target_objects: CallbackGroup,
        lstrip_s: float = 0,
        rstrip_s: float = 0
    ) -> PlotBase:
        visualize_lib = VisualizeLibFactory.create_instance()
        plot = CallbackSchedulingPlotFactory.create_instance(
            list(target_objects), visualize_lib, lstrip_s, rstrip_s
        )
<<<<<<< HEAD
        return plot

    @staticmethod
    def create_message_flow_plot(
        target_path: Path,
        granularity: Optional[str] = None,
        treat_drop_as_delay: bool = False,
        lstrip_s: float = 0,
        rstrip_s: float = 0
    ) -> MessageFlowPlot:
        visualize_lib = VisualizeLibFactory.create_instance()
        plot = MessageFlowPlotFactory.create_instance(
            target_path, visualize_lib, granularity, treat_drop_as_delay, lstrip_s, rstrip_s
        )
        return plot

    # ---------- Previous Interface ----------
    @singledispatchmethod
    def create_callback_frequency_plot(
        callbacks: Collection[CallbackBase]
    ) -> PlotBase:
        """
        Get callback frequency plot.

        Parameters
        ----------
        callbacks : Collection[CallbackBase]
            Target callbacks.
            This also accepts multiple CallbackBase inputs by unpacking.

        Returns
        -------
        PlotBase

        """
        return Plot.create_frequency_timeseries_plot(callbacks)

    @staticmethod
    @create_callback_frequency_plot.register
    def _create_callback_frequency_plot_tuple(
        *callbacks: CallbackBase
    ) -> PlotBase:
        return Plot.create_frequency_timeseries_plot(callbacks)

    @singledispatchmethod
    def create_callback_period_plot(
        callbacks: Collection[CallbackBase]
    ) -> PlotBase:
        """
        Get callback period plot.

        Parameters
        ----------
        callbacks : Collection[CallbackBase]
            Target callbacks.
            This also accepts multiple CallbackBase inputs by unpacking.

        Returns
        -------
        PlotBase

        """
        return Plot.create_period_timeseries_plot(callbacks)

    @staticmethod
    @create_callback_period_plot.register
    def _create_callback_period_plot_tuple(
        *callbacks: CallbackBase
    ) -> PlotBase:
        return Plot.create_period_timeseries_plot(callbacks)

    @singledispatchmethod
    def create_callback_latency_plot(
        callbacks: Collection[CallbackBase]
    ) -> PlotBase:
        """
        Get callback latency plot.

        Parameters
        ----------
        callbacks : Collection[CallbackBase]
            Target callbacks.
            This also accepts multiple CallbackBase inputs by unpacking.

        Returns
        -------
        PlotBase

        """
        return Plot.create_latency_timeseries_plot(callbacks)

    @staticmethod
    @create_callback_latency_plot.register
    def _create_callback_latency_plot_tuple(
        *callbacks: CallbackBase
    ) -> PlotBase:
        return Plot.create_latency_timeseries_plot(callbacks)

    @singledispatchmethod
    def create_publish_subscription_period_plot(
        pub_subs: Collection[Union[Publisher, Subscription]]
    ) -> PlotBase:
        return Plot.create_period_timeseries_plot(pub_subs)

    @staticmethod
    @create_publish_subscription_period_plot.register
    def _create_publish_subscription_period_plot_tuple(
        *pub_subs: Union[Publisher, Subscription]
    ) -> PlotBase:
        return Plot.create_period_timeseries_plot(pub_subs)

    @singledispatchmethod
    def create_publish_subscription_frequency_plot(
        pub_subs: Collection[Union[Publisher, Subscription]]
    ) -> PlotBase:
        return Plot.create_frequency_timeseries_plot(pub_subs)

    @staticmethod
    @create_publish_subscription_frequency_plot.register
    def _create_publish_subscription_frequency_plot_tuple(
        *pub_subs: Union[Publisher, Subscription]
    ) -> PlotBase:
        return Plot.create_frequency_timeseries_plot(pub_subs)

    @singledispatchmethod
    def create_communication_latency_plot(
        communications: Collection[Communication]
    ) -> PlotBase:
        return Plot.create_latency_timeseries_plot(communications)

    @staticmethod
    @create_communication_latency_plot.register
    def _create_communication_latency_plot_tuple(
        *communications: Communication
    ) -> PlotBase:
        return Plot.create_latency_timeseries_plot(communications)

    @singledispatchmethod
    def create_communication_frequency_plot(
        communications: Collection[Communication]
    ) -> PlotBase:
        return Plot.create_frequency_timeseries_plot(communications)

    @staticmethod
    @create_communication_frequency_plot.register
    def _create_communication_frequency_plot_tuple(
        *communications: Communication
    ) -> PlotBase:
        return Plot.create_frequency_timeseries_plot(communications)

    @singledispatchmethod
    def create_communication_period_plot(
        communications: Collection[Communication]
    ) -> PlotBase:
        return Plot.create_period_timeseries_plot(communications)

    @staticmethod
    @create_communication_period_plot.register
    def _create_communication_period_plot_tuple(
        *communications: Communication
    ) -> PlotBase:
        return Plot.create_period_timeseries_plot(communications)
=======
        return plot
>>>>>>> 0332ba91
<|MERGE_RESOLUTION|>--- conflicted
+++ resolved
@@ -242,7 +242,6 @@
         plot = CallbackSchedulingPlotFactory.create_instance(
             list(target_objects), visualize_lib, lstrip_s, rstrip_s
         )
-<<<<<<< HEAD
         return plot
 
     @staticmethod
@@ -257,154 +256,4 @@
         plot = MessageFlowPlotFactory.create_instance(
             target_path, visualize_lib, granularity, treat_drop_as_delay, lstrip_s, rstrip_s
         )
-        return plot
-
-    # ---------- Previous Interface ----------
-    @singledispatchmethod
-    def create_callback_frequency_plot(
-        callbacks: Collection[CallbackBase]
-    ) -> PlotBase:
-        """
-        Get callback frequency plot.
-
-        Parameters
-        ----------
-        callbacks : Collection[CallbackBase]
-            Target callbacks.
-            This also accepts multiple CallbackBase inputs by unpacking.
-
-        Returns
-        -------
-        PlotBase
-
-        """
-        return Plot.create_frequency_timeseries_plot(callbacks)
-
-    @staticmethod
-    @create_callback_frequency_plot.register
-    def _create_callback_frequency_plot_tuple(
-        *callbacks: CallbackBase
-    ) -> PlotBase:
-        return Plot.create_frequency_timeseries_plot(callbacks)
-
-    @singledispatchmethod
-    def create_callback_period_plot(
-        callbacks: Collection[CallbackBase]
-    ) -> PlotBase:
-        """
-        Get callback period plot.
-
-        Parameters
-        ----------
-        callbacks : Collection[CallbackBase]
-            Target callbacks.
-            This also accepts multiple CallbackBase inputs by unpacking.
-
-        Returns
-        -------
-        PlotBase
-
-        """
-        return Plot.create_period_timeseries_plot(callbacks)
-
-    @staticmethod
-    @create_callback_period_plot.register
-    def _create_callback_period_plot_tuple(
-        *callbacks: CallbackBase
-    ) -> PlotBase:
-        return Plot.create_period_timeseries_plot(callbacks)
-
-    @singledispatchmethod
-    def create_callback_latency_plot(
-        callbacks: Collection[CallbackBase]
-    ) -> PlotBase:
-        """
-        Get callback latency plot.
-
-        Parameters
-        ----------
-        callbacks : Collection[CallbackBase]
-            Target callbacks.
-            This also accepts multiple CallbackBase inputs by unpacking.
-
-        Returns
-        -------
-        PlotBase
-
-        """
-        return Plot.create_latency_timeseries_plot(callbacks)
-
-    @staticmethod
-    @create_callback_latency_plot.register
-    def _create_callback_latency_plot_tuple(
-        *callbacks: CallbackBase
-    ) -> PlotBase:
-        return Plot.create_latency_timeseries_plot(callbacks)
-
-    @singledispatchmethod
-    def create_publish_subscription_period_plot(
-        pub_subs: Collection[Union[Publisher, Subscription]]
-    ) -> PlotBase:
-        return Plot.create_period_timeseries_plot(pub_subs)
-
-    @staticmethod
-    @create_publish_subscription_period_plot.register
-    def _create_publish_subscription_period_plot_tuple(
-        *pub_subs: Union[Publisher, Subscription]
-    ) -> PlotBase:
-        return Plot.create_period_timeseries_plot(pub_subs)
-
-    @singledispatchmethod
-    def create_publish_subscription_frequency_plot(
-        pub_subs: Collection[Union[Publisher, Subscription]]
-    ) -> PlotBase:
-        return Plot.create_frequency_timeseries_plot(pub_subs)
-
-    @staticmethod
-    @create_publish_subscription_frequency_plot.register
-    def _create_publish_subscription_frequency_plot_tuple(
-        *pub_subs: Union[Publisher, Subscription]
-    ) -> PlotBase:
-        return Plot.create_frequency_timeseries_plot(pub_subs)
-
-    @singledispatchmethod
-    def create_communication_latency_plot(
-        communications: Collection[Communication]
-    ) -> PlotBase:
-        return Plot.create_latency_timeseries_plot(communications)
-
-    @staticmethod
-    @create_communication_latency_plot.register
-    def _create_communication_latency_plot_tuple(
-        *communications: Communication
-    ) -> PlotBase:
-        return Plot.create_latency_timeseries_plot(communications)
-
-    @singledispatchmethod
-    def create_communication_frequency_plot(
-        communications: Collection[Communication]
-    ) -> PlotBase:
-        return Plot.create_frequency_timeseries_plot(communications)
-
-    @staticmethod
-    @create_communication_frequency_plot.register
-    def _create_communication_frequency_plot_tuple(
-        *communications: Communication
-    ) -> PlotBase:
-        return Plot.create_frequency_timeseries_plot(communications)
-
-    @singledispatchmethod
-    def create_communication_period_plot(
-        communications: Collection[Communication]
-    ) -> PlotBase:
-        return Plot.create_period_timeseries_plot(communications)
-
-    @staticmethod
-    @create_communication_period_plot.register
-    def _create_communication_period_plot_tuple(
-        *communications: Communication
-    ) -> PlotBase:
-        return Plot.create_period_timeseries_plot(communications)
-=======
-        return plot
->>>>>>> 0332ba91
+        return plot