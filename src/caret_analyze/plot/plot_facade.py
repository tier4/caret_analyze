# Copyright 2021 Research Institute of Systems Planning, Inc.
#
# Licensed under the Apache License, Version 2.0 (the "License");
# you may not use this file except in compliance with the License.
# You may obtain a copy of the License at
#
#     http://www.apache.org/licenses/LICENSE-2.0
#
# Unless required by applicable law or agreed to in writing, software
# distributed under the License is distributed on an "AS IS" BASIS,
# WITHOUT WARRANTIES OR CONDITIONS OF ANY KIND, either express or implied.
# See the License for the specific language governing permissions and
# limitations under the License.

<<<<<<< HEAD
from __future__ import annotations

from collections.abc import Collection
from logging import getLogger

from multimethod import multimethod as singledispatchmethod
=======
from collections.abc import Collection
from logging import getLogger
>>>>>>> e309c74b

from .callback_scheduling import CallbackSchedulingPlot, CallbackSchedulingPlotFactory
from .histogram import ResponseTimeHistPlot, ResponseTimeHistPlotFactory
from .message_flow import MessageFlowPlot, MessageFlowPlotFactory
from .plot_base import PlotBase
from .stacked_bar import StackedBarPlot, StackedBarPlotFactory
from .timeseries import TimeSeriesPlotFactory
from .visualize_lib import VisualizeLibFactory
from ..runtime import (Application, CallbackBase, CallbackGroup, Communication, Executor, Node,
                       Path, Publisher, Subscription)

logger = getLogger(__name__)

<<<<<<< HEAD
TimeSeriesTypes = CallbackBase | Communication | (Publisher | Subscription)
CallbackSchedTypes = (Application | Executor | Path | Node |
                      CallbackGroup | Collection[CallbackGroup])
=======
TimeSeriesTypes = CallbackBase | Communication | Publisher | Subscription
CallbackSchedTypes = (Application | Executor | Path |
                      Node | CallbackGroup | Collection[CallbackGroup])


def parse_collection_or_unpack(
    target_arg: tuple[Collection[TimeSeriesTypes]] | tuple[TimeSeriesTypes, ...]
) -> list[TimeSeriesTypes]:
    """
    Parse target argument.

    To address both cases where the target argument is passed in collection type
    or unpacked, this function converts them to the same list format.

    Parameters
    ----------
    target_arg : tuple[Collection[TimeSeriesTypes]] | tuple[TimeSeriesTypes, ...]
        Target objects.

    Returns
    -------
    list[TimeSeriesTypes]

    """
    parsed_target_objects: list[TimeSeriesTypes]
    if isinstance(target_arg[0], Collection):
        assert len(target_arg) == 1
        parsed_target_objects = list(target_arg[0])
    else:  # Unpacked case
        parsed_target_objects = list(target_arg)  # type: ignore

    return parsed_target_objects
>>>>>>> e309c74b


class Plot:
    """Facade class for plot."""

    @staticmethod
    def create_response_time_stacked_bar_plot(
        target_object: Path,
        metrics: str = 'latency',
        case: str = 'worst'
    ) -> StackedBarPlot:
        """
        Get StackedBarPlot instance.

        Parameters
        ----------
<<<<<<< HEAD
        target_object : TimeSeriesTypes
            TimeSeriesTypes = CallbackBase | Communication | (Publisher | Subscription)
            Instances that are the sources of the plotting.
            This also accepts multiple inputs by unpacking.
=======
        target_object : Path
            Target path
        metrics : str
            Metrics for stacked bar graph.
            supported metrics: [latency]
        case : str, optional
            Response time calculation method, worst by default.
            supported case: [best/worst].
>>>>>>> e309c74b

        Returns
        -------
        StackedBarPlot

        """
        visualize_lib = VisualizeLibFactory.create_instance()
        plot = StackedBarPlotFactory.create_instance(
            target_object,
            visualize_lib,
            metrics,
            case,
        )
        return plot

    @staticmethod
    def create_period_timeseries_plot(
        *target_objects: TimeSeriesTypes
    ) -> PlotBase:
        """
        Get period timeseries plot instance.

        Parameters
        ----------
        target_objects : Collection[TimeSeriesTypes]
            TimeSeriesTypes = CallbackBase | Communication | Publisher | Subscription
            Instances that are the sources of the plotting.
            This also accepts multiple inputs by unpacking.

        Returns
        -------
        PlotBase

        """
        visualize_lib = VisualizeLibFactory.create_instance()
        plot = TimeSeriesPlotFactory.create_instance(
            parse_collection_or_unpack(target_objects), 'period', visualize_lib
        )
        return plot

    @staticmethod
    def create_frequency_timeseries_plot(
        *target_objects: TimeSeriesTypes
    ) -> PlotBase:
        """
        Get frequency timeseries plot instance.

        Parameters
        ----------
<<<<<<< HEAD
        target_object : TimeSeriesTypes
            TimeSeriesTypes = CallbackBase | Communication | (Publisher | Subscription)
=======
        target_objects : Collection[TimeSeriesTypes]
            TimeSeriesTypes = CallbackBase | Communication | Publisher | Subscription
>>>>>>> e309c74b
            Instances that are the sources of the plotting.
            This also accepts multiple inputs by unpacking.

        Returns
        -------
        PlotBase

        """
        visualize_lib = VisualizeLibFactory.create_instance()
        plot = TimeSeriesPlotFactory.create_instance(
            parse_collection_or_unpack(target_objects), 'frequency', visualize_lib
        )
        return plot

    @staticmethod
    def create_latency_timeseries_plot(
<<<<<<< HEAD
        target_objects: Collection[CallbackBase | Communication]
=======
        *target_objects: CallbackBase | Communication
>>>>>>> e309c74b
    ) -> PlotBase:
        """
        Get latency timeseries plot instance.

        Parameters
        ----------
<<<<<<< HEAD
        target_object : TimeSeriesTypes
            TimeSeriesTypes = CallbackBase | Communication | (Publisher | Subscription)
=======
        target_objects : Collection[CallbackBase | Communication]
>>>>>>> e309c74b
            Instances that are the sources of the plotting.
            This also accepts multiple inputs by unpacking.

        Returns
        -------
        PlotBase

        """
        visualize_lib = VisualizeLibFactory.create_instance()
        plot = TimeSeriesPlotFactory.create_instance(
            parse_collection_or_unpack(target_objects), 'latency', visualize_lib
        )
        return plot

    @staticmethod
<<<<<<< HEAD
    @create_latency_timeseries_plot.register
    def _create_latency_timeseries_plot_tuple(
        *target_objects: CallbackBase | Communication
    ) -> PlotBase:
        visualize_lib = VisualizeLibFactory.create_instance()
        plot = TimeSeriesPlotFactory.create_instance(
            list(target_objects), 'latency', visualize_lib
        )
        return plot

    @singledispatchmethod
=======
>>>>>>> e309c74b
    def create_response_time_histogram_plot(
        *paths: Path,
        case: str = 'best-to-worst',
        binsize_ns: int = 10000000
    ) -> ResponseTimeHistPlot:
        """
        Get ResponseTimePlot instance.

        Parameters
        ----------
        paths : Collection[Path]
            Target path.
            This also accepts multiple path inputs by unpacking.
        case : str, optional
            Response time calculation method, best-to-worst by default.
            supported case: [best-to-worst/best/worst].
        binsize_ns : int, optional
            binsize [ns], 1000000 by default.

        Returns
        -------
        ResponseTimePlot

        """
        visualize_lib = VisualizeLibFactory.create_instance()
        plot = ResponseTimeHistPlotFactory.create_instance(
            visualize_lib, list(paths), case, int(binsize_ns)
        )
        return plot

    @staticmethod
    def create_callback_scheduling_plot(
        target_objects: CallbackSchedTypes,
        lstrip_s: float = 0,
        rstrip_s: float = 0
    ) -> CallbackSchedulingPlot:
        """
        Get CallbackSchedulingPlot instance.

        Parameters
        ----------
        target_objects : CallbackSchedTypes
            CallbackSchedTypes = (Application | Executor | Path | Node |
                                  CallbackGroup | Collection[CallbackGroup])
            Instances that are the sources of the plotting.
        lstrip_s : float, optional
            Start time of cropping range, 0 by default.
        rstrip_s: float, optional
            End point of cropping range, 0 by default.

        Returns
        -------
        CallbackSchedulingPlot

        """
        visualize_lib = VisualizeLibFactory.create_instance()
        if isinstance(target_objects, (tuple, set)):
            target_objects = list(target_objects)
        plot = CallbackSchedulingPlotFactory.create_instance(
            target_objects, visualize_lib, lstrip_s, rstrip_s
        )
        return plot

    @staticmethod
    def create_message_flow_plot(
        target_path: Path,
        granularity: str | None = None,
        treat_drop_as_delay: bool = False,
        lstrip_s: float = 0,
        rstrip_s: float = 0
    ) -> MessageFlowPlot:
        """
        Get MessageFlowPlot instance.

        Parameters
        ----------
        target_path : Path
            Target path to be plotted.
        granularity : str | None, optional
<<<<<<< HEAD
            Granularity of chain with two value; [raw/node], by default None.
=======
            Granularity of chain with two value; [raw/node], None by default.
>>>>>>> e309c74b
        treat_drop_as_delay : bool, optional
            If there is a drop, the flow is drawn by connecting it to the next one,
            False by default.
        lstrip_s : float, optional
            Start time of cropping range, 0 by default.
        rstrip_s: float, optional
            End point of cropping range, 0 by default.

        Returns
        -------
        MessageFlowPlot

        """
        visualize_lib = VisualizeLibFactory.create_instance()
        plot = MessageFlowPlotFactory.create_instance(
            target_path, visualize_lib, granularity, treat_drop_as_delay, lstrip_s, rstrip_s
        )
        return plot<|MERGE_RESOLUTION|>--- conflicted
+++ resolved
@@ -12,17 +12,10 @@
 # See the License for the specific language governing permissions and
 # limitations under the License.
 
-<<<<<<< HEAD
 from __future__ import annotations
 
 from collections.abc import Collection
 from logging import getLogger
-
-from multimethod import multimethod as singledispatchmethod
-=======
-from collections.abc import Collection
-from logging import getLogger
->>>>>>> e309c74b
 
 from .callback_scheduling import CallbackSchedulingPlot, CallbackSchedulingPlotFactory
 from .histogram import ResponseTimeHistPlot, ResponseTimeHistPlotFactory
@@ -36,11 +29,6 @@
 
 logger = getLogger(__name__)
 
-<<<<<<< HEAD
-TimeSeriesTypes = CallbackBase | Communication | (Publisher | Subscription)
-CallbackSchedTypes = (Application | Executor | Path | Node |
-                      CallbackGroup | Collection[CallbackGroup])
-=======
 TimeSeriesTypes = CallbackBase | Communication | Publisher | Subscription
 CallbackSchedTypes = (Application | Executor | Path |
                       Node | CallbackGroup | Collection[CallbackGroup])
@@ -73,7 +61,6 @@
         parsed_target_objects = list(target_arg)  # type: ignore
 
     return parsed_target_objects
->>>>>>> e309c74b
 
 
 class Plot:
@@ -90,12 +77,6 @@
 
         Parameters
         ----------
-<<<<<<< HEAD
-        target_object : TimeSeriesTypes
-            TimeSeriesTypes = CallbackBase | Communication | (Publisher | Subscription)
-            Instances that are the sources of the plotting.
-            This also accepts multiple inputs by unpacking.
-=======
         target_object : Path
             Target path
         metrics : str
@@ -104,7 +85,6 @@
         case : str, optional
             Response time calculation method, worst by default.
             supported case: [best/worst].
->>>>>>> e309c74b
 
         Returns
         -------
@@ -154,13 +134,8 @@
 
         Parameters
         ----------
-<<<<<<< HEAD
-        target_object : TimeSeriesTypes
-            TimeSeriesTypes = CallbackBase | Communication | (Publisher | Subscription)
-=======
         target_objects : Collection[TimeSeriesTypes]
             TimeSeriesTypes = CallbackBase | Communication | Publisher | Subscription
->>>>>>> e309c74b
             Instances that are the sources of the plotting.
             This also accepts multiple inputs by unpacking.
 
@@ -177,23 +152,14 @@
 
     @staticmethod
     def create_latency_timeseries_plot(
-<<<<<<< HEAD
-        target_objects: Collection[CallbackBase | Communication]
-=======
         *target_objects: CallbackBase | Communication
->>>>>>> e309c74b
     ) -> PlotBase:
         """
         Get latency timeseries plot instance.
 
         Parameters
         ----------
-<<<<<<< HEAD
-        target_object : TimeSeriesTypes
-            TimeSeriesTypes = CallbackBase | Communication | (Publisher | Subscription)
-=======
         target_objects : Collection[CallbackBase | Communication]
->>>>>>> e309c74b
             Instances that are the sources of the plotting.
             This also accepts multiple inputs by unpacking.
 
@@ -209,20 +175,6 @@
         return plot
 
     @staticmethod
-<<<<<<< HEAD
-    @create_latency_timeseries_plot.register
-    def _create_latency_timeseries_plot_tuple(
-        *target_objects: CallbackBase | Communication
-    ) -> PlotBase:
-        visualize_lib = VisualizeLibFactory.create_instance()
-        plot = TimeSeriesPlotFactory.create_instance(
-            list(target_objects), 'latency', visualize_lib
-        )
-        return plot
-
-    @singledispatchmethod
-=======
->>>>>>> e309c74b
     def create_response_time_histogram_plot(
         *paths: Path,
         case: str = 'best-to-worst',
@@ -302,11 +254,7 @@
         target_path : Path
             Target path to be plotted.
         granularity : str | None, optional
-<<<<<<< HEAD
-            Granularity of chain with two value; [raw/node], by default None.
-=======
             Granularity of chain with two value; [raw/node], None by default.
->>>>>>> e309c74b
         treat_drop_as_delay : bool, optional
             If there is a drop, the flow is drawn by connecting it to the next one,
             False by default.
