# Copyright 2021 Research Institute of Systems Planning, Inc.
#
# Licensed under the Apache License, Version 2.0 (the "License");
# you may not use this file except in compliance with the License.
# You may obtain a copy of the License at
#
#     http://www.apache.org/licenses/LICENSE-2.0
#
# Unless required by applicable law or agreed to in writing, software
# distributed under the License is distributed on an "AS IS" BASIS,
# WITHOUT WARRANTIES OR CONDITIONS OF ANY KIND, either express or implied.
# See the License for the specific language governing permissions and
# limitations under the License.

from __future__ import annotations

from collections.abc import Sequence

import pandas as pd

from ..metrics_base import MetricsBase
from ...record import Frequency, RecordsInterface
from ...runtime import CallbackBase, Communication, Publisher, Subscription

TimeSeriesTypes = CallbackBase | Communication | (Publisher | Subscription)


class FrequencyTimeSeries(MetricsBase):
    """Class that provides frequency timeseries data."""

    def __init__(
        self,
        target_objects: Sequence[TimeSeriesTypes]
    ) -> None:
        super().__init__(target_objects)

    def to_dataframe(self, xaxis_type: str = 'system_time') -> pd.DataFrame:
        """
        Get frequency timeseries data for each object in pandas DataFrame format.

        Parameters
        ----------
        xaxis_type : str
            Type of time for timestamp.
            "system_time", "index", or "sim_time" can be specified.
            The default is "system_time".

        Returns
        -------
        pd.DataFrame
            Multi-column frequency DataFrame.

        Notes
        -----
        xaxis_type "system_time" and "index" return the same DataFrame.

        """
        timeseries_records_list = self.to_timeseries_records_list(xaxis_type)
        all_df = pd.DataFrame()
        for to, frequency_records in zip(self.target_objects, timeseries_records_list):
            frequency_df = frequency_records.to_dataframe()
            frequency_df.rename(
                columns={
                    frequency_df.columns[0]: f'{self._get_ts_column_name(to)}',
                    frequency_df.columns[1]: 'frequency [Hz]',
                },
                inplace=True
            )
            # TODO: Multi-column DataFrame are difficult for users to handle,
            #       so it should be a single-column DataFrame.
            frequency_df = self._add_top_level_column(frequency_df, to)
            all_df = pd.concat([all_df, frequency_df], axis=1)

        return all_df.sort_index(level=0, axis=1, sort_remaining=False)

    def to_timeseries_records_list(
        self,
        xaxis_type: str = 'system_time'
    ) -> list[RecordsInterface]:
        """
        Get frequency records list of all target objects.

        Parameters
        ----------
        xaxis_type : str
            Type of time for timestamp.
            "system_time", "index", or "sim_time" can be specified.
            The default is "system_time".

        Returns
        -------
        list[RecordsInterface]
            Frequency records list of all target objects.

        """
        if self._target_objects and isinstance(self._target_objects[0], Communication):
            columns = self._target_objects[0].to_records().columns
            start_column = columns[0]
            end_column = columns[1]

            def row_filter_communication(record) -> bool:
                """Return True only if communication is established."""
                comm_start_column = start_column
                comm_end_column = end_column
                if (record.data.get(comm_start_column) is not None
                        and record.data.get(comm_end_column) is not None):
                    return True
                else:
                    return False

<<<<<<< HEAD
        timeseries_records_list: List[RecordsInterface] = [
            _.to_records() for _ in self._target_objects
        ]

        if xaxis_type == 'sim_time':
            timeseries_records_list = \
                self._convert_timeseries_records_to_sim_time(timeseries_records_list)

        min_time, max_time = self._get_timestamp_range(timeseries_records_list)

        frequency_timeseries_list: List[RecordsInterface] = []
        for records in timeseries_records_list:
=======
        min_time, max_time = self._get_timestamp_range(self._target_objects)
        timeseries_records_list: list[RecordsInterface] = []
        for target_object in self._target_objects:
>>>>>>> 37fe9b48
            frequency = Frequency(
                records,
                row_filter=row_filter_communication
                if isinstance(records, Communication) else None
            )
            frequency_timeseries_list.append(frequency.to_records(
                base_timestamp=min_time, until_timestamp=max_time
            ))

        return frequency_timeseries_list

    # TODO: Migrate into record.
    @staticmethod
    def _get_timestamp_range(
<<<<<<< HEAD
        timeseries_records_list: List[RecordsInterface]
    ) -> Tuple[int, int]:
=======
        target_objects: Sequence[TimeSeriesTypes]
    ) -> tuple[int, int]:
>>>>>>> 37fe9b48
        first_timestamps = []
        last_timestamps = []
        for records in timeseries_records_list:
            if len(records) == 0:
                continue
            first_timestamp = records.get_column_series(records.columns[0])[0]
            if isinstance(first_timestamp, int):
                first_timestamps.append(first_timestamp)
            last_timestamp = records.get_column_series(records.columns[0])[-1]
            if isinstance(last_timestamp, int):
                last_timestamps.append(last_timestamp)

        if len(first_timestamps) == 0 or len(last_timestamps) == 0:
            return 0, 1  # Intended to show an empty figure.
        else:
            return min(first_timestamps), max(last_timestamps)<|MERGE_RESOLUTION|>--- conflicted
+++ resolved
@@ -108,8 +108,7 @@
                 else:
                     return False
 
-<<<<<<< HEAD
-        timeseries_records_list: List[RecordsInterface] = [
+        timeseries_records_list: list[RecordsInterface] = [
             _.to_records() for _ in self._target_objects
         ]
 
@@ -119,13 +118,8 @@
 
         min_time, max_time = self._get_timestamp_range(timeseries_records_list)
 
-        frequency_timeseries_list: List[RecordsInterface] = []
+        frequency_timeseries_list: list[RecordsInterface] = []
         for records in timeseries_records_list:
-=======
-        min_time, max_time = self._get_timestamp_range(self._target_objects)
-        timeseries_records_list: list[RecordsInterface] = []
-        for target_object in self._target_objects:
->>>>>>> 37fe9b48
             frequency = Frequency(
                 records,
                 row_filter=row_filter_communication
@@ -140,13 +134,8 @@
     # TODO: Migrate into record.
     @staticmethod
     def _get_timestamp_range(
-<<<<<<< HEAD
-        timeseries_records_list: List[RecordsInterface]
-    ) -> Tuple[int, int]:
-=======
-        target_objects: Sequence[TimeSeriesTypes]
+        timeseries_records_list: list[RecordsInterface]
     ) -> tuple[int, int]:
->>>>>>> 37fe9b48
         first_timestamps = []
         last_timestamps = []
         for records in timeseries_records_list:
