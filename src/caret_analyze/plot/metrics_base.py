# Copyright 2021 Research Institute of Systems Planning, Inc.
#
# Licensed under the Apache License, Version 2.0 (the "License");
# you may not use this file except in compliance with the License.
# You may obtain a copy of the License at
#
#     http://www.apache.org/licenses/LICENSE-2.0
#
# Unless required by applicable law or agreed to in writing, software
# distributed under the License is distributed on an "AS IS" BASIS,
# WITHOUT WARRANTIES OR CONDITIONS OF ANY KIND, either express or implied.
# See the License for the specific language governing permissions and
# limitations under the License.

from __future__ import annotations

from abc import ABCMeta, abstractmethod
from collections.abc import Sequence

import pandas as pd

from ..record import ColumnValue, RecordFactory, RecordsFactory, RecordsInterface
from ..runtime import CallbackBase, Communication, Publisher, Subscription

TimeSeriesTypes = CallbackBase | Communication | (Publisher | Subscription)


class MetricsBase(metaclass=ABCMeta):
    """Metics base class."""

    def __init__(
        self,
        target_objects: Sequence[TimeSeriesTypes],
    ) -> None:
        self._target_objects = list(target_objects)

    @property
    def target_objects(self) -> list[TimeSeriesTypes]:
        return self._target_objects

    @abstractmethod
    def to_dataframe(self, xaxis_type: str = 'system_time') -> pd.DataFrame:
        raise NotImplementedError()

    @abstractmethod
    def to_timeseries_records_list(
        self,
        xaxis_type: str = 'system_time'
    ) -> list[RecordsInterface]:
        raise NotImplementedError()

    # TODO: Migrate into records.
    def _convert_timeseries_records_to_sim_time(
        self,
<<<<<<< HEAD
        timeseries_records_list: List[RecordsInterface]
    ) -> List[RecordsInterface]:
=======
        timeseries_records_list: list[RecordsInterface]
    ) -> None:
>>>>>>> 37fe9b48
        # get converter
        if isinstance(self._target_objects[0], Communication):
            for comm in self._target_objects:
                assert isinstance(comm, Communication)
                if comm._callback_subscription:
                    converter_cb = comm._callback_subscription
                    break
            converter = converter_cb._provider.get_sim_time_converter()
        else:
            converter = self._target_objects[0]._provider.get_sim_time_converter()

        # convert
        converted_records_list: List[RecordsInterface] = []
        for records in timeseries_records_list:
            # TODO: Refactor after Records class supports quadrature operations.
            values = [
                RecordFactory.create_instance({
                    # NOTE: Loss of accuracy may be occurred with sim_time due to rounding process.
                    k: round(converter.convert(v))
                    for k, v
                    in record.data.items()
                })
                for record
                in records
            ]

            columns: List[ColumnValue] = \
                [ColumnValue(_) for _ in records.columns]

            converted_records_list.append(RecordsFactory.create_instance(values, columns))

        return converted_records_list

    # TODO: Multi-column DataFrame are difficult for users to handle,
    #       so this function is unnecessary.
    @staticmethod
    def _get_ts_column_name(
        target_object: TimeSeriesTypes
    ) -> str:
        if isinstance(target_object, Publisher):
            callback_names = (f'{target_object.callback_names[0]}/'
                              if target_object.callback_names else '')
            ts_column_name = f'{callback_names}rclcpp_publish_timestamp'
        elif isinstance(target_object, Subscription):
            ts_column_name = f'{target_object.column_names[0]}'
        else:
            ts_column_name = target_object.column_names[0].split('/')[-1]

        return ts_column_name + ' [ns]'

    # TODO: Multi-column DataFrame are difficult for users to handle,
    #       so this function is unnecessary.
    @staticmethod
    def _add_top_level_column(
        target_df: pd.DataFrame,
        target_object: TimeSeriesTypes
    ) -> pd.DataFrame:
        if isinstance(target_object, CallbackBase):
            column_name = target_object.callback_name
        elif isinstance(target_object, Communication):
            column_name = (f'{target_object.publish_node_name}|'
                           f'{target_object.topic_name}|'
                           f'{target_object.subscribe_node_name}')
        elif isinstance(target_object, (Publisher, Subscription)):
            column_name = target_object.topic_name

        return pd.concat([target_df], keys=[column_name], axis=1)<|MERGE_RESOLUTION|>--- conflicted
+++ resolved
@@ -52,13 +52,8 @@
     # TODO: Migrate into records.
     def _convert_timeseries_records_to_sim_time(
         self,
-<<<<<<< HEAD
-        timeseries_records_list: List[RecordsInterface]
-    ) -> List[RecordsInterface]:
-=======
         timeseries_records_list: list[RecordsInterface]
-    ) -> None:
->>>>>>> 37fe9b48
+    ) -> list[RecordsInterface]:
         # get converter
         if isinstance(self._target_objects[0], Communication):
             for comm in self._target_objects:
@@ -71,7 +66,7 @@
             converter = self._target_objects[0]._provider.get_sim_time_converter()
 
         # convert
-        converted_records_list: List[RecordsInterface] = []
+        converted_records_list: list[RecordsInterface] = []
         for records in timeseries_records_list:
             # TODO: Refactor after Records class supports quadrature operations.
             values = [
@@ -85,7 +80,7 @@
                 in records
             ]
 
-            columns: List[ColumnValue] = \
+            columns: list[ColumnValue] = \
                 [ColumnValue(_) for _ in records.columns]
 
             converted_records_list.append(RecordsFactory.create_instance(values, columns))
