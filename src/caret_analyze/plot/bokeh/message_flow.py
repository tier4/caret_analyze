--- conflicted
+++ resolved
@@ -76,15 +76,9 @@
 
     converter: Optional[ClockConverter] = None
     if use_sim_time:
-<<<<<<< HEAD
         assert len(path.child) > 0
         child = path.child[0]
         converter = child._provider.get_sim_time_converter()  # TODO(hsgwa): refactor
-=======
-        assert path.callback_chain is not None and len(path.callback_chain) > 0
-        cb = path.callback_chain[0]
-        converter = cb._provider.get_sim_time_converter()  # TODO(hsgwa): refactor
->>>>>>> 9c3c065b
 
     strip = Strip(lstrip_s, rstrip_s)
     clip = strip.to_clip(df)
