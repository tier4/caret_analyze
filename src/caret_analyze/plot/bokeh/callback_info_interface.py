# Copyright 2021 Research Institute of Systems Planning, Inc.
#
# Licensed under the Apache License, Version 2.0 (the "License");
# you may not use this file except in compliance with the License.
# You may obtain a copy of the License at
#
#     http://www.apache.org/licenses/LICENSE-2.0
#
# Unless required by applicable law or agreed to in writing, software
# distributed under the License is distributed on an "AS IS" BASIS,
# WITHOUT WARRANTIES OR CONDITIONS OF ANY KIND, either express or implied.
# See the License for the specific language governing permissions and
# limitations under the License.

from abc import ABCMeta, abstractmethod
from typing import List, Optional, Union

from bokeh.models import HoverTool
from bokeh.plotting import ColumnDataSource, figure, save, show
from bokeh.resources import CDN


import pandas as pd

from .callback_sched import ColorSelector, get_range
from .util import apply_x_axis_offset, get_callback_param_desc
from ...exceptions import UnsupportedTypeError
from ...runtime import Application, CallbackBase, CallbackGroup, Executor, Node

CallbacksType = Union[Application, Executor,
                      Node, CallbackGroup, List[CallbackBase]]


class TimeSeriesPlot(metaclass=ABCMeta):
    def __init__(
        self,
        target: CallbacksType
    ) -> None:
        super().__init__()
        self._callbacks: List[CallbackBase] = []
        if(isinstance(target, (Application, Executor, Node, CallbackGroup))):
            self._callbacks = target.callbacks
        else:
            self._callbacks = target

<<<<<<< HEAD
    def show(self,
             xaxis_type: Optional[str] = None,
             ywheel_zoom: bool = True,
             export_path: Optional[str] = None):

=======
    def show(self, xaxis_type: Optional[str] = None, ywheel_zoom: bool = True):
        """
        Draw a line graph for each callback using the bokeh library.

        Parameters
        ----------
        xaxis_type : Optional[str]
            Type of x-axis of the line graph to be plotted.
            "system_time", "index", or "sim_time" can be specified.
            The default is "system_time".
        ywheel_zoom : bool
            If True, the drawn graph can be expanded in the y-axis direction
            by the mouse wheel.

        Raises
        ------
        UnsupportedTypeError
            Argument xaxis_type is not "system_time", "index", or "sim_time".

        """
>>>>>>> 5505192d
        xaxis_type = xaxis_type or 'system_time'
        self._validate_xaxis_type(xaxis_type)
        Hover = HoverTool(
                tooltips="""
                <div style="width:400px; word-wrap: break-word;">
                <br>
                node_name = @node_name <br>
                callback_name = @callback_name <br>
                callback_type = @callback_type <br>
                @callback_param <br>
                symbol = @symbol
                </div>
                """,
                point_policy='follow_mouse'
                )
        frame_min, frame_max = get_range(self._callbacks)
        if(xaxis_type == 'system_time'):
            source_df = self._to_dataframe_core('system_time')
            l1_columns = source_df.columns.get_level_values(1).to_list()
            fig_args = self._get_fig_args('system time [s]',
                                          l1_columns[1],
                                          ywheel_zoom)
            p = figure(**fig_args)
            apply_x_axis_offset(p, 'x_axis_plot', frame_min, frame_max)
        elif(xaxis_type == 'sim_time'):
            source_df = self._to_dataframe_core('sim_time')
            l1_columns = source_df.columns.get_level_values(1).to_list()
            fig_args = self._get_fig_args('simulation time [s]',
                                          l1_columns[1],
                                          ywheel_zoom)
            p = figure(**fig_args)
        elif(xaxis_type == 'index'):
            source_df = self._to_dataframe_core('index')
            l1_columns = source_df.columns.get_level_values(1).to_list()
            fig_args = self._get_fig_args('index',
                                          l1_columns[1],
                                          ywheel_zoom)
            p = figure(**fig_args)
        p.add_tools(Hover)
        coloring_rule = 'callback'
        color_selector = ColorSelector.create_instance(coloring_rule)
        for i, callback in enumerate(self._callbacks):
            color = color_selector.get_color(
                callback.node_name,
                None,
                callback.callback_name)
            line_source = get_callback_lines(callback,
                                             source_df,
                                             l1_columns,
                                             frame_min,
                                             xaxis_type)
            p.line('x',
                   'y',
                   source=line_source,
                   legend_label=f'callback{i}',
                   color=color)
        p.add_layout(p.legend[0], 'right')
        p.legend.click_policy = 'hide'
        if export_path is None:
            show(p)
        else:
            save(p, export_path, title='callback time-line', resources=CDN)

    def to_dataframe(self, xaxis_type: Optional[str] = None):
        """
        Get time series data for each callback in pandas DataFrame format.

        Parameters
        ----------
        xaxis_type : Optional[str]
            Type of time for timestamp.
            "system_time", "index", or "sim_time" can be specified.
            The default is "system_time".

        Raises
        ------
        UnsupportedTypeError
            Argument xaxis_type is not "system_time", "index", or "sim_time".

        Notes
        -----
        xaxis_type "system_time" and "index" return the same DataFrame.

        """
        xaxis_type = xaxis_type or 'system_time'
        self._validate_xaxis_type(xaxis_type)

        return self._to_dataframe_core(xaxis_type)

    @abstractmethod
    def _to_dataframe_core(self, xaxis_type: str):
        pass

    def _validate_xaxis_type(self, xaxis_type: Optional[str]):
        if xaxis_type not in ['system_time', 'sim_time', 'index']:
            raise UnsupportedTypeError(
                f'Unsupported xaxis_type. xaxis_type = {xaxis_type}. '
                'supported xaxis_type: [system_time/sim_time/index]'
            )

    def _concate_cb_latency_table(self) -> pd.DataFrame:
        callbacks_latency_table = pd.DataFrame()
        for callback in self._callbacks:
            callback_latency_table = callback.to_dataframe()
            callbacks_latency_table = pd.concat(
                    [callbacks_latency_table, callback_latency_table],
                    axis=1)

        return callbacks_latency_table

    def _df_convert_to_sim_time(self, latency_table: pd.DataFrame) -> None:
        converter = self._callbacks[0]._provider.get_sim_time_converter()
        for c in range(len(latency_table.columns)):
            for i in range(len(latency_table)):
                latency_table.iat[i, c] = converter.convert(
                        latency_table.iat[i, c])

    def _get_fig_args(
        self,
        x_axis_label: str,
        y_axis_label: str,
        ywheel_zoom: bool
    ) -> dict:
        fig_args = {'height': 300,
                    'width': 1000,
                    'x_axis_label': x_axis_label,
                    'y_axis_label': y_axis_label,
                    'title': f'Time-line of callbacks {y_axis_label}'}
        if(ywheel_zoom):
            fig_args['active_scroll'] = 'wheel_zoom'
        else:
            fig_args['tools'] = ['xwheel_zoom', 'xpan', 'save', 'reset']
            fig_args['active_scroll'] = 'xwheel_zoom'

        return fig_args


def get_callback_lines(callback: CallbackBase,
                       source_df,
                       l1_columns,
                       frame_min,
                       type_name) -> ColumnDataSource:
    single_cb_df = source_df.loc[:, (callback.callback_name,)].dropna()
    if type_name == 'system_time':
        x_item = ((single_cb_df.loc[:, l1_columns[0]]-frame_min
                   )*10**(-9)).to_list()
        y_item = single_cb_df.loc[:, l1_columns[1]].to_list()
    elif type_name == 'index':
        x_item = single_cb_df.index
        y_item = single_cb_df.loc[:, l1_columns[1]].to_list()
    elif type_name == 'sim_time':
        x_item = single_cb_df.loc[:, l1_columns[0]].to_list()
        y_item = single_cb_df.loc[:, l1_columns[1]].to_list()
    line_source = ColumnDataSource(data={
                                       'x': [],
                                       'y': [],
                                       'node_name': [],
                                       'callback_name': [],
                                       'callback_type': [],
                                       'callback_param': [],
                                       'symbol': []
                                            })
    callback_param = get_callback_param_desc(callback)
    for x, y in zip(x_item, y_item):
        new_data = {
                        'x': [x],
                        'y': [y],
                        'node_name': [callback.node_name],
                        'callback_name': [callback.callback_name],
                        'symbol': [callback.symbol],
                        'callback_param': [callback_param],
                        'callback_type': [f'{callback.callback_type}']
                        }
        line_source.stream(new_data)
    return line_source<|MERGE_RESOLUTION|>--- conflicted
+++ resolved
@@ -43,14 +43,11 @@
         else:
             self._callbacks = target
 
-<<<<<<< HEAD
     def show(self,
              xaxis_type: Optional[str] = None,
              ywheel_zoom: bool = True,
              export_path: Optional[str] = None):
 
-=======
-    def show(self, xaxis_type: Optional[str] = None, ywheel_zoom: bool = True):
         """
         Draw a line graph for each callback using the bokeh library.
 
@@ -63,6 +60,8 @@
         ywheel_zoom : bool
             If True, the drawn graph can be expanded in the y-axis direction
             by the mouse wheel.
+        export_path : Optional[str]
+            If you give path, the drawn graph will be saved as a file.
 
         Raises
         ------
@@ -70,7 +69,6 @@
             Argument xaxis_type is not "system_time", "index", or "sim_time".
 
         """
->>>>>>> 5505192d
         xaxis_type = xaxis_type or 'system_time'
         self._validate_xaxis_type(xaxis_type)
         Hover = HoverTool(
