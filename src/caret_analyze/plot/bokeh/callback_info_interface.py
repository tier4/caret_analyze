# Copyright 2021 Research Institute of Systems Planning, Inc.
#
# Licensed under the Apache License, Version 2.0 (the "License");
# you may not use this file except in compliance with the License.
# You may obtain a copy of the License at
#
#     http://www.apache.org/licenses/LICENSE-2.0
#
# Unless required by applicable law or agreed to in writing, software
# distributed under the License is distributed on an "AS IS" BASIS,
# WITHOUT WARRANTIES OR CONDITIONS OF ANY KIND, either express or implied.
# See the License for the specific language governing permissions and
# limitations under the License.

from abc import ABCMeta, abstractmethod
from logging import getLogger
from typing import List, Optional, Union

from bokeh.models import HoverTool, Legend
from bokeh.plotting import ColumnDataSource, Figure, figure, save, show
from bokeh.resources import CDN


import pandas as pd

<<<<<<< HEAD
from .plot_util import get_fig_args, validate_xaxis_type
from .util import (apply_x_axis_offset, ColorSelector,
                   get_callback_param_desc, get_range)
from ...common import ClockConverter
from ...runtime import Application, CallbackBase, CallbackGroup, Executor, Node
=======
from .callback_sched import ColorSelector, get_range
from .util import apply_x_axis_offset, get_callback_param_desc
from ...exceptions import UnsupportedTypeError
from ...runtime import (Application, CallbackBase, CallbackGroup,
                        Executor, Node, Path)
>>>>>>> a5b08106

logger = getLogger(__name__)

CallbacksType = Union[Application, Path, Executor, Node,
                      CallbackGroup, CallbackBase, List[CallbackBase]]


class TimeSeriesPlot(metaclass=ABCMeta):
    def __init__(
        self,
        target: CallbacksType
    ) -> None:
        super().__init__()
        self._callbacks: List[CallbackBase] = []
        if(isinstance(target, (Application, Executor, Node, CallbackGroup))):
            self._callbacks = target.callbacks
        elif(isinstance(target, Path)):
            for comm in target.communications:
                self._callbacks += comm.publish_node.callbacks
            self._callbacks += \
                target.communications[-1].subscribe_node.callbacks
        elif(isinstance(target, CallbackBase)):
            self._callbacks = [target]
        else:
            self._callbacks = target

    def show(
        self,
        xaxis_type: str = 'system_time',
        ywheel_zoom: bool = True,
        full_legends: bool = False,
        export_path: Optional[str] = None
    ) -> Figure:
        """
        Draw a line graph for each callback using the bokeh library.

        Parameters
        ----------
        xaxis_type : str
            Type of x-axis of the line graph to be plotted.
            "system_time", "index", or "sim_time" can be specified.
            The default is "system_time".
        ywheel_zoom : bool
            If True, the drawn graph can be expanded in the y-axis direction
            by the mouse wheel.
        full_legends : bool
            If True, all legends are drawn
            even if the number of legends exceeds the threshold.
        export_path : Optional[str]
            If you give path, the drawn graph will be saved as a file.

        Returns
        -------
        bokeh.plotting.Figure

        Raises
        ------
        UnsupportedTypeError
            Argument xaxis_type is not "system_time", "index", or "sim_time".

        """
        validate_xaxis_type(xaxis_type)
        Hover = HoverTool(
                    tooltips="""
                    <div style="width:400px; word-wrap: break-word;">
                    <br>
                    node_name = @node_name <br>
                    callback_name = @callback_name <br>
                    callback_type = @callback_type <br>
                    @callback_param <br>
                    symbol = @symbol
                    </div>
                    """,
                    point_policy='follow_mouse'
                )
        frame_min, frame_max = get_range(self._callbacks)
        source_df = self._to_dataframe_core(xaxis_type)
        y_axis_label = source_df.columns.get_level_values(1).to_list()[1]
        fig_args = get_fig_args(
            xaxis_type=xaxis_type,
            title=f'Time-line of callbacks {y_axis_label}',
            y_axis_label=y_axis_label,
            ywheel_zoom=ywheel_zoom
        )
        p = figure(**fig_args)
        if xaxis_type == 'system_time':
            apply_x_axis_offset(p, 'x_axis_plot', frame_min, frame_max)
        p.add_tools(Hover)

        # Draw lines
        color_selector = \
            ColorSelector.create_instance(coloring_rule='callback')
        legend_items = []
        for i, callback in enumerate(self._callbacks):
            color = color_selector.get_color(
                callback.node_name,
                None,
                callback.callback_name
            )
            line_source = self._get_callback_lines(callback,
                                                   source_df,
                                                   frame_min,
                                                   xaxis_type)
            renderer = p.line('x', 'y',
                              source=line_source,
                              color=color)
            legend_label = f'callback{i}'
            legend_items.append((legend_label, [renderer]))

        # Add legends by ten
        num_legend_threshold = 20
        # In Autoware, the number of callbacks in a node is less than 20.
        # Here, num_legend_threshold is set to 20 as the maximum value.
        for i in range(0, len(legend_items)+10, 10):
            if not full_legends and i >= num_legend_threshold:
                logger.warning(
                    'The maximum number of legends drawn '
                    f'by default is {num_legend_threshold}. '
                    'If you want all legends to be displayed, '
                    'please specify the `full_legends` option to True.'
                )
                break
            p.add_layout(Legend(items=legend_items[i:i+10]), 'right')
        p.legend.click_policy = 'hide'

        # Output
        if export_path is None:
            show(p)
        else:
            save(p, export_path, title='callback time-line', resources=CDN)

<<<<<<< HEAD
    def _get_callback_lines(
        self,
        callback: CallbackBase,
        source_df: pd.DataFrame,
        frame_min: int,
        xaxis_type: str
    ) -> ColumnDataSource:
        single_cb_df = source_df.loc[:, (callback.callback_name,)].dropna()
        if xaxis_type == 'system_time':
            x_item = ((single_cb_df.iloc[:, 0] - frame_min)*10**(-9)).to_list()
            y_item = single_cb_df.iloc[:, 1].to_list()
        elif xaxis_type == 'index':
            x_item = single_cb_df.index
            y_item = single_cb_df.iloc[:, 1].to_list()
        elif xaxis_type == 'sim_time':
            x_item = single_cb_df.iloc[:, 0].to_list()
            y_item = single_cb_df.iloc[:, 1].to_list()
        line_source = ColumnDataSource(
            data={
                'x': [],
                'y': [],
                'node_name': [],
                'callback_name': [],
                'callback_type': [],
                'callback_param': [],
                'symbol': []
            }
        )
        callback_param = get_callback_param_desc(callback)
        for x, y in zip(x_item, y_item):
            new_data = {
                'x': [x],
                'y': [y],
                'node_name': [callback.node_name],
                'callback_name': [callback.callback_name],
                'symbol': [callback.symbol],
                'callback_param': [callback_param],
                'callback_type': [f'{callback.callback_type}']
            }
            line_source.stream(new_data)

        return line_source

    def to_dataframe(self, xaxis_type: str = 'system_time'):
=======
        return p

    def to_dataframe(self, xaxis_type: Optional[str] = None):
>>>>>>> a5b08106
        """
        Get time series data for each callback in pandas DataFrame format.

        Parameters
        ----------
        xaxis_type : str
            Type of time for timestamp.
            "system_time", "index", or "sim_time" can be specified.
            The default is "system_time".

        Raises
        ------
        UnsupportedTypeError
            Argument xaxis_type is not "system_time", "index", or "sim_time".

        Notes
        -----
        xaxis_type "system_time" and "index" return the same DataFrame.

        """
        validate_xaxis_type(xaxis_type)

        return self._to_dataframe_core(xaxis_type)

    @abstractmethod
    def _to_dataframe_core(self, xaxis_type: str):
        pass

    def _concate_cb_latency_table(self) -> pd.DataFrame:
        callbacks_latency_table = pd.DataFrame()
        for callback in self._callbacks:
            callback_latency_table = callback.to_dataframe()
            callbacks_latency_table = pd.concat(
                    [callbacks_latency_table, callback_latency_table],
                    axis=1)

        return callbacks_latency_table

    def _get_converter(
        self
    ) -> ClockConverter:
        converter = self._callbacks[0]._provider.get_sim_time_converter()

        return converter<|MERGE_RESOLUTION|>--- conflicted
+++ resolved
@@ -23,19 +23,12 @@
 
 import pandas as pd
 
-<<<<<<< HEAD
 from .plot_util import get_fig_args, validate_xaxis_type
 from .util import (apply_x_axis_offset, ColorSelector,
                    get_callback_param_desc, get_range)
 from ...common import ClockConverter
-from ...runtime import Application, CallbackBase, CallbackGroup, Executor, Node
-=======
-from .callback_sched import ColorSelector, get_range
-from .util import apply_x_axis_offset, get_callback_param_desc
-from ...exceptions import UnsupportedTypeError
 from ...runtime import (Application, CallbackBase, CallbackGroup,
                         Executor, Node, Path)
->>>>>>> a5b08106
 
 logger = getLogger(__name__)
 
@@ -167,7 +160,6 @@
         else:
             save(p, export_path, title='callback time-line', resources=CDN)
 
-<<<<<<< HEAD
     def _get_callback_lines(
         self,
         callback: CallbackBase,
@@ -212,11 +204,6 @@
         return line_source
 
     def to_dataframe(self, xaxis_type: str = 'system_time'):
-=======
-        return p
-
-    def to_dataframe(self, xaxis_type: Optional[str] = None):
->>>>>>> a5b08106
         """
         Get time series data for each callback in pandas DataFrame format.
 
