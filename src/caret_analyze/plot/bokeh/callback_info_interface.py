--- conflicted
+++ resolved
@@ -29,14 +29,9 @@
 from ...runtime import (Application, CallbackBase, CallbackGroup,
                         Executor, Node, PathBase)
 
-<<<<<<< HEAD
-
-CallbacksType = Union[Application, PathBase, Executor,
-=======
 logger = getLogger(__name__)
 
 CallbacksType = Union[Application, Executor,
->>>>>>> 022340a7
                       Node, CallbackGroup, List[CallbackBase]]
 
 
