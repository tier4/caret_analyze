# Copyright 2021 Research Institute of Systems Planning, Inc.
#
# Licensed under the Apache License, Version 2.0 (the "License");
# you may not use this file except in compliance with the License.
# You may obtain a copy of the License at
#
#     http://www.apache.org/licenses/LICENSE-2.0
#
# Unless required by applicable law or agreed to in writing, software
# distributed under the License is distributed on an "AS IS" BASIS,
# WITHOUT WARRANTIES OR CONDITIONS OF ANY KIND, either express or implied.
# See the License for the specific language governing permissions and
# limitations under the License.

from __future__ import annotations

from logging import getLogger
from typing import List, Optional, Sequence, Tuple, Union

from bokeh.io import save, show
from bokeh.models import Arrow, HoverTool, NormalHead
from bokeh.plotting import ColumnDataSource, Figure, figure
from bokeh.resources import CDN

from caret_analyze.runtime.callback import TimerCallback

import pandas as pd

<<<<<<< HEAD
from .util import (apply_x_axis_offset, ColorSelector,
                   get_callback_param_desc, get_range, RectValues)
from ...common import ClockConverter, Util
=======
from .util import apply_x_axis_offset, get_callback_param_desc, RectValues
from ...common import ClockConverter, UniqueList, Util
>>>>>>> a5b08106
from ...exceptions import InvalidArgumentError
from ...record import Clip
from ...runtime import (Application, CallbackBase, CallbackGroup,
                        Executor, Node, Path)

logger = getLogger(__name__)

CallbackGroupTypes = Union[Application, Executor, Path, Node,
                           CallbackGroup, List[CallbackGroup]]


def callback_sched(
    target: CallbackGroupTypes,
    lstrip_s: float = 0,
    rstrip_s: float = 0,
    coloring_rule: str = 'callback',
    use_sim_time: bool = False,
    export_path: Optional[str] = None
) -> Figure:
    """
    Visualize callback scheduling behavior.

    Parameters
    ----------
    target : CallbackGroupTypes
        CallbackGroupTypes = Union[Application,
                                   Executor,
                                   Path,
                                   Node,
                                   CallbackGroup,
                                   List[CallbackGroup]].
        The target which you want to visualize.
    lstrip_s : float
        Left strip. The default value is 0.
    rstrip_s : float
        Right strip. The default value is 0.
    coloring_rule : str
        The unit of color change.
        There are three rules which are callback, callback_group and node.
        The default value is "callback".
    use_sim_time: bool
        If you want to use the simulation time,
        you can set this Parameter to True.
    export_path : Optional[str]
        If you give path, the drawn graph will be saved as a file.

    Returns
    -------
    bokeh.plotting.Figure

    """
    assert coloring_rule in ['callback', 'callback_group', 'node']

    cbgs, target_name = get_cbg_and_name(target)
    callbacks = Util.flatten([cbg.callbacks for cbg in cbgs])
    frame_min, frame_max = get_range(callbacks)
    clip_min = int(frame_min + lstrip_s*1.0e9)
    clip_max = int(frame_max - rstrip_s*1.0e9)
    clip = Clip(clip_min, clip_max)

    color_selector = ColorSelector.create_instance(coloring_rule)
<<<<<<< HEAD
    sched_plot_cbg(target_name, cbgs, color_selector,
                   clip, use_sim_time, export_path)
=======
    figure = sched_plot_cbg(target_name, cbgs, color_selector,
                            clip, use_sim_time, export_path)
    return figure
>>>>>>> a5b08106


def get_cbg_and_name(
    target: CallbackGroupTypes
) -> Tuple[Sequence[CallbackGroup], str]:
    """
    Get callback group of target and its name.

    Parameters
    ----------
<<<<<<< HEAD
    target: Union[Node, CallbackGroup, Executor]
        The target which you want to visualize,
        it can be a Node, a CallbackGroup or a Executor.
=======
    target: CallbackGroupTypes
        CallbackGroupTypes = Union[Application,
                                   Executor,
                                   Path,
                                   Node,
                                   CallbackGroup,
                                   List[CallbackGroup]].
        The target which you want to visualize.
>>>>>>> a5b08106

    Returns
    -------
    Tuple[Sequence[CallbackGroup], str]
        callback group instance and the name of target

    """
    if (isinstance(target, Application)):
        return target.callback_groups, 'application'

    elif (isinstance(target, Executor)):
        return target.callback_groups, target.executor_name

    elif (isinstance(target, Path)):
        cbgs = UniqueList()
        for comm in target.communications:
            for cbg in comm.publish_node.callback_groups:
                cbgs.append(cbg)
        for cbg in target.communications[-1].subscribe_node.callback_groups:
            cbgs.append(cbg)
        return cbgs.as_list(), target.path_name

    elif (isinstance(target, Node)):
        if target.callback_groups is None:
            raise InvalidArgumentError('target.callback_groups is None')
        return target.callback_groups, target.node_name

    elif (isinstance(target, CallbackGroup)):
        return [target], target.callback_group_name

    else:
        return target, ' and '.join([t.callback_group_name for t in target])


def sched_plot_cbg(
    target_name: str,
    cbgs: Sequence[CallbackGroup],
    color_selector: ColorSelector,
    clipper: Clip,
    use_sim_time: bool,
    export_path: Optional[str] = None
) -> Figure:
    """
    Show the graph of callback scheduling visualization.

    Parameters
    ----------
    target_name : str
    cbgs : Sequence[CallbackGroup]
    color_selector : ColorSelector
    clipper : Clip
        Values outside the range are replaced by the minimum or maximum value
    use_sim_time : bool
        If you want to use the simulation time,
        you can set this Parameter to True.
    export_path : Optional[str]
        If you give path, the drawn graph will be saved as a file.

    Returns
    -------
    bokeh.plotting.Figure

    """
    p = figure(
               x_axis_label='Time [s]',
               y_axis_label='',
               title=f'Time-line of callbacks in {target_name}',
               width=1200,
               tools=['xwheel_zoom', 'xpan', 'save', 'reset'],
               active_scroll='xwheel_zoom',
                )
    p.sizing_mode = 'stretch_width'
    x_range_name = 'x_plot_axis'
    converter: Optional[ClockConverter] = None
    if use_sim_time:
        cbs: List[CallbackBase] = Util.flatten(
            cbg.callbacks for cbg in cbgs if len(cbg.callbacks) > 0)
        # TODO(hsgwa): refactor
        converter = cbs[0]._provider.get_sim_time_converter()
        frame_min = converter.convert(clipper.min_ns)
        frame_max = converter.convert(clipper.max_ns)
    else:
        frame_min = clipper.min_ns
        frame_max = clipper.max_ns
    apply_x_axis_offset(p, x_range_name, frame_min, frame_max)

    rect_y = 0.0
    rect_height = 0.3
    rect_y_step = -1.5
    callback_idx = 0

    for callback_group in cbgs:
        for callback in callback_group.callbacks:
            callback_idx += 1
            rect_source = get_callback_rects(callback, clipper, rect_y,
                                             rect_height, converter)
            bar_source = get_callback_bar(callback, rect_y,
                                          frame_max, frame_min)
            color = color_selector.get_color(
                callback.node_name,
                callback_group.callback_group_name,
                callback.callback_name)
            plot1 = p.rect(
                'x',
                'y',
                'width',
                'height',
                source=rect_source,
                color=color,
                alpha=1.0,
                legend_label=f'callback{callback_idx}',
                # Since setting callback name to legend will narrow the graph,
                # sequential numbering is used here.
                hover_fill_color=color,
                hover_alpha=1.0,
                x_range_name=x_range_name
            )

            plot2 = p.rect(
                'x',
                'y',
                'width',
                'height',
                source=bar_source,
                fill_color=color,
                legend_label=f'callback{callback_idx}',
                hover_fill_color=color,
                hover_alpha=0.1,
                fill_alpha=0.1,
                level='underlay',
                x_range_name=x_range_name
            )

            Hover1 = HoverTool(
                renderers=[plot1],
                tooltips="""
                <div style="width:400px; word-wrap: break-word;">
                <br>
                callback_start = @x_min [ns] <br>
                callback_end = @x_max [ns] <br>
                latency = @latency [ms] <br>
                """,
                toggleable=False,
                attachment='above'
            )

            Hover2 = HoverTool(
                renderers=[plot2],
                tooltips="""
                <div style="width:400px; word-wrap: break-word;">
                <br>
                node_name = @node_name <br>
                callback_name = @callback_name <br>
                callback_type = @callback_type <br>
                @callback_param <br>
                symbol = @symbol
                </div>
                """,
                toggleable=False,
                point_policy='follow_mouse',
                attachment='below'
            )
            p.add_tools(Hover1)
            p.add_tools(Hover2)

            if isinstance(callback, TimerCallback):
                y_start = rect_source.data['y'][1]+0.9
                y_end = rect_source.data['y'][1]+rect_height
                timer = callback.timer
                df = timer.to_dataframe()
                for item in df.itertuples():
                    timerstamp = item._1
                    callback_start = item._2
                    # callback_end = item._3
                    res = callback_start-timerstamp
                    # The callback is considered delayed
                    # if this value is exceeded.
                    delayed_th = 500000
                    if not pd.isna(res):
                        if res > delayed_th:
                            p.add_layout(
                                Arrow(end=NormalHead(fill_color='red',
                                                     line_width=1,
                                                     size=10),
                                      x_start=(timerstamp-frame_min)*1.0e-9,
                                      y_start=y_start,
                                      x_end=(timerstamp-frame_min)*1.0e-9,
                                      y_end=y_end
                                      )
                            )
                        else:
                            p.add_layout(
                                Arrow(end=NormalHead(fill_color='white',
                                                     line_width=1,
                                                     size=10),
                                      x_start=(timerstamp-frame_min)*1.0e-9,
                                      y_start=y_start,
                                      x_end=(timerstamp-frame_min)*1.0e-9,
                                      y_end=y_end
                                      )
                            )
            rect_y += rect_y_step

    p.ygrid.grid_line_alpha = 0
    p.yaxis.visible = False
    p.legend.location = 'bottom_left'
    p.legend.click_policy = 'hide'
    p.add_layout(p.legend[0], 'right')

    if export_path is None:
        show(p)
    else:
        save(p, export_path,
             title='callback execution timing-chart', resources=CDN)

    return p


def get_callback_rects(
    callback: CallbackBase,
    clip: Clip,
    y,
    height,
    converter: Optional[ClockConverter]
) -> ColumnDataSource:
    """
    Get the DataSource of callback which in the target.

    Parameters
    ----------
    callback: CallbackBase
    clip: Clip
    y : int
        The start point of graph in y axis
    height : int
        The height of short rectangles
    converter : Optional[ClockConverter]

    Returns
    -------
    ColumnDataSource
        The DataSource of callback which in the target

    """
    y_min = y - height
    y_max = y + height

    rect_source = ColumnDataSource(data={
        'x': [],
        'y': [],
        'x_min': [],
        'x_max': [],
        'width': [],
        'latency': [],
        'height': []
    })

    df = callback.to_dataframe(shaper=clip)
    for item in df.itertuples():
        callback_start = item._1
        callback_end = item._2
        if converter:
            callback_start = converter.convert(callback_start)
            callback_end = converter.convert(callback_end)

        rect = RectValues(callback_start, callback_end, y_min, y_max)
        new_data = {
            'x': [rect.x],
            'y': [rect.y],
            'x_min': [callback_start],
            'x_max': [callback_end],
            'width': [rect.width],
            'latency': [(callback_end-callback_start)*1.0e-6],
            'height': [rect.height]
        }
        rect_source.stream(new_data)
    return rect_source


def get_callback_bar(
    callback: CallbackBase,
    y,
    frame_max,
    frame_min
) -> ColumnDataSource:
    """
    Get the DataSource of long rectangular.

    Parameters
    ----------
    callback : CallbackBase
    frame_max : int
        The end point of callback in x axis
    frame_min : int
        The start point of callback in x axis

    Returns
    -------
    ColumnDataSource
        The DataSource of long rectangular

    """
    y_min = y - 0.6
    y_max = y + 0.5

    rect_source = ColumnDataSource(data={
        'x': [],
        'y': [],
        'width': [],
        'height': [],
        'node_name': [],
        'callback_name': [],
        'callback_type': [],
        'callback_param': [],
        'symbol': []

    })

    callback_param = get_callback_param_desc(callback)
    bar_start = frame_min - 10000000000
    bar_end = frame_max + 10000000000
    rect = RectValues(bar_start, bar_end, y_min, y_max)
    rect_source = ColumnDataSource(data={
            'x': [rect.x],
            'y': [rect.y],
            'width': [rect.width],
            'height': [rect.height],
            'node_name': [callback.node_name],
            'callback_name': [callback.callback_name],
            'symbol': [callback.symbol],
            'callback_param': [callback_param],
            'callback_type': [f'{callback.callback_type}']
        })

    return rect_source<|MERGE_RESOLUTION|>--- conflicted
+++ resolved
@@ -26,14 +26,9 @@
 
 import pandas as pd
 
-<<<<<<< HEAD
 from .util import (apply_x_axis_offset, ColorSelector,
                    get_callback_param_desc, get_range, RectValues)
-from ...common import ClockConverter, Util
-=======
-from .util import apply_x_axis_offset, get_callback_param_desc, RectValues
 from ...common import ClockConverter, UniqueList, Util
->>>>>>> a5b08106
 from ...exceptions import InvalidArgumentError
 from ...record import Clip
 from ...runtime import (Application, CallbackBase, CallbackGroup,
@@ -95,14 +90,9 @@
     clip = Clip(clip_min, clip_max)
 
     color_selector = ColorSelector.create_instance(coloring_rule)
-<<<<<<< HEAD
-    sched_plot_cbg(target_name, cbgs, color_selector,
-                   clip, use_sim_time, export_path)
-=======
     figure = sched_plot_cbg(target_name, cbgs, color_selector,
                             clip, use_sim_time, export_path)
     return figure
->>>>>>> a5b08106
 
 
 def get_cbg_and_name(
@@ -113,11 +103,6 @@
 
     Parameters
     ----------
-<<<<<<< HEAD
-    target: Union[Node, CallbackGroup, Executor]
-        The target which you want to visualize,
-        it can be a Node, a CallbackGroup or a Executor.
-=======
     target: CallbackGroupTypes
         CallbackGroupTypes = Union[Application,
                                    Executor,
@@ -126,7 +111,6 @@
                                    CallbackGroup,
                                    List[CallbackGroup]].
         The target which you want to visualize.
->>>>>>> a5b08106
 
     Returns
     -------
