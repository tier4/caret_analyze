# Copyright 2021 Research Institute of Systems Planning, Inc.
#
# Licensed under the Apache License, Version 2.0 (the "License");
# you may not use this file except in compliance with the License.
# You may obtain a copy of the License at
#
#     http://www.apache.org/licenses/LICENSE-2.0
#
# Unless required by applicable law or agreed to in writing, software
# distributed under the License is distributed on an "AS IS" BASIS,
# WITHOUT WARRANTIES OR CONDITIONS OF ANY KIND, either express or implied.
# See the License for the specific language governing permissions and
# limitations under the License.

from typing import List, Union

import pandas as pd

from .callback_info_interface import TimeSeriesPlot
<<<<<<< HEAD
from .plot_util import convert_df_to_sim_time, get_preprocessing_frequency
from ...runtime import Application, CallbackBase, CallbackGroup, Executor, Node
=======
from ...runtime import (Application, CallbackBase, CallbackGroup,
                        Executor, Node, Path)
>>>>>>> a5b08106


CallbacksType = Union[Application, Path, Executor, Node,
                      CallbackGroup, CallbackBase, List[CallbackBase]]


class CallbackLatencyPlot(TimeSeriesPlot):
    """
    Class that provides API for callback latency.

    This class provides the API to visualize the latency per unit of time
    for each callback and to obtain it in the pandas DataFrame format.
    """

    def __init__(
        self,
        target: CallbacksType
    ) -> None:
        super().__init__(target)

    def _to_dataframe_core(self, xaxis_type: str) -> pd.DataFrame:
        latency_table = self._concate_cb_latency_table()
        if(xaxis_type == 'sim_time'):
            convert_df_to_sim_time(self._get_converter(), latency_table)

        cb_names = [c.callback_name for c in self._callbacks]
        latency_df = pd.DataFrame(columns=pd.MultiIndex.from_product([
                cb_names,
                ['callback_start_timestamp [ns]', 'latency [ms]']]))
        for cb_name in cb_names:
            latency_df[(cb_name, 'callback_start_timestamp [ns]')] = \
                    latency_table[cb_name + '/callback_start_timestamp']
            latency_df[(cb_name, 'latency [ms]')] = (
                    latency_table[cb_name + '/callback_end_timestamp'] -
                    latency_table[cb_name + '/callback_start_timestamp']
                ) * 10**(-6)

        return latency_df


class CallbackPeriodPlot(TimeSeriesPlot):
    """
    Class that provides API for callback period.

    This class provides the API to visualize the period per unit of time
    for each callback and to obtain it in the pandas DataFrame format.
    """

    def __init__(
        self,
        target: CallbacksType
    ) -> None:
        super().__init__(target)

    def _to_dataframe_core(self, xaxis_type: str) -> pd.DataFrame:
        latency_table = self._concate_cb_latency_table()
        latency_table = latency_table.loc[
            :, latency_table.columns.str.contains('/callback_start_timestamp')]
        latency_table.columns = [c.replace('/callback_start_timestamp', '')
                                 for c in latency_table.columns]
        if(xaxis_type == 'sim_time'):
            convert_df_to_sim_time(self._get_converter(), latency_table)

        period_df = pd.DataFrame(columns=pd.MultiIndex.from_product([
                latency_table.columns,
                ['callback_start_timestamp [ns]', 'period [ms]']]))
        for cb_name in latency_table.columns:
            period_df[(cb_name, 'callback_start_timestamp [ns]')] = \
                    latency_table[cb_name]
            period_df[(cb_name,
                       'period [ms]')] = latency_table[cb_name].diff()*10**(-6)
        period_df = period_df.drop(period_df.index[0])
        period_df = period_df.reset_index(drop=True)

        return period_df


class CallbackFrequencyPlot(TimeSeriesPlot):
    """
    Class that provides API for callback execution frequency.

    This class provides the API to visualize the execution frequency
    per unit of time for each callback and to obtain it
    in the pandas DataFrame format.
    """

    def __init__(
        self,
        target: CallbacksType
    ) -> None:
        super().__init__(target)

    def _to_dataframe_core(self, xaxis_type: str) -> pd.DataFrame:
        latency_table = self._concate_cb_latency_table()
        latency_table = latency_table.loc[
            :, latency_table.columns.str.contains('/callback_start_timestamp')]
        latency_table.columns = [c.replace('/callback_start_timestamp', '')
                                 for c in latency_table.columns]
        if(xaxis_type == 'sim_time'):
            convert_df_to_sim_time(self._get_converter(), latency_table)

        # TODO: Emit an exception when latency_table size is 0.
        earliest_timestamp = latency_table.iloc[0].min()
        frequency_df = get_preprocessing_frequency(
            earliest_timestamp,
            timestamp_df=latency_table,
            l2_left_column_name='callback_start_timestamp [ns]'
        )

        return frequency_df<|MERGE_RESOLUTION|>--- conflicted
+++ resolved
@@ -17,13 +17,9 @@
 import pandas as pd
 
 from .callback_info_interface import TimeSeriesPlot
-<<<<<<< HEAD
 from .plot_util import convert_df_to_sim_time, get_preprocessing_frequency
-from ...runtime import Application, CallbackBase, CallbackGroup, Executor, Node
-=======
 from ...runtime import (Application, CallbackBase, CallbackGroup,
                         Executor, Node, Path)
->>>>>>> a5b08106
 
 
 CallbacksType = Union[Application, Path, Executor, Node,
