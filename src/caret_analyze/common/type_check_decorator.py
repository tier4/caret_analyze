--- conflicted
+++ resolved
@@ -25,7 +25,7 @@
 try:
     from pydantic import validate_arguments, ValidationError
 
-    def _get_expected_types(e: ValidationError, func: function) -> str:
+    def _get_expected_types(e: ValidationError, signature: Signature) -> str:
         """
         Get expected types.
 
@@ -40,6 +40,8 @@
             (ii) Custom class type case:
                 {'type': 'type_error.arbitrary_type',
                 'ctx': {'expected_arbitrary_type': '<EXPECT_TYPE>'}, ...}
+        signature: Signature
+            Signature of target function.
 
         Returns
         -------
@@ -53,12 +55,13 @@
         """
         error = e.errors()[0]
         invalid_arg_name: str = error['loc'][0]
-        expected_types: list[str] = str(func.__annotations__[invalid_arg_name]).split(' | ')
+        expected_types: list[str] \
+            = str(signature.parameters[invalid_arg_name].annotation).split(' | ')
 
         if e.title == 'IterableArg':
-            expected_types = sum([findall('.*\[(.*)\]', t) for t in expected_types], [])
+            expected_types = sum([findall(r'.*\[(.*)\]', t) for t in expected_types], [])
         if e.title == 'DictArg':
-            expected_types = sum([findall('.*\[.*, (.*)\]', t) for t in expected_types], [])
+            expected_types = sum([findall(r'.*\[.*, (.*)\]', t) for t in expected_types], [])
 
         if len(expected_types) > 1:  # Union case
             expected_types_str = str(expected_types)
@@ -194,20 +197,12 @@
             try:
                 return validate_arguments_wrapper(*args, **kwargs)
             except ValidationError as e:
-<<<<<<< HEAD
-                expected_types = _get_expected_types(e, func)
-                loc_tuple = e.errors()[0]['loc'] if len(e.errors()) == 1\
-                    else e.errors()[0]['loc'][:-1]
-                given_arg_loc_str = _get_given_arg_loc_str(loc_tuple)
-                given_arg_type = _get_given_arg_type(signature(func), args, kwargs, loc_tuple)
-=======
-                expected_types = _get_expected_types(e)
+                expected_types = _get_expected_types(e, signature(func))
                 error_type = e.title
                 loc_tuple = e.errors()[0]['loc']
                 given_arg_loc_str = _get_given_arg_loc_str(loc_tuple, error_type)
                 given_arg_type \
                     = _get_given_arg_type(signature(func), args, kwargs, loc_tuple, error_type)
->>>>>>> 7196c107
 
                 msg = f'Type of argument {given_arg_loc_str} must be {expected_types}. '
                 msg += f'The given argument type is {given_arg_type}.'
