--- conflicted
+++ resolved
@@ -373,14 +373,10 @@
     def to_all_records(self) -> RecordsInterface:
         return self._response_map_all.to_all_records()
 
-<<<<<<< HEAD
     def to_worst_in_input_records(self) -> RecordsInterface:
         return self._response_map_all.to_worst_in_input_records()
 
-    def to_response_records(self) -> RecordsInterface:
-=======
     def to_stacked_bar(self) -> RecordsInterface:
->>>>>>> 67dab0cf
         """
         Calculate records for stacked bar.
 
