# Copyright 2021 Research Institute of Systems Planning, Inc.
#
# Licensed under the Apache License, Version 2.0 (the "License");
# you may not use this file except in compliance with the License.
# You may obtain a copy of the License at
#
#     http://www.apache.org/licenses/LICENSE-2.0
#
# Unless required by applicable law or agreed to in writing, software
# distributed under the License is distributed on an "AS IS" BASIS,
# WITHOUT WARRANTIES OR CONDITIONS OF ANY KIND, either express or implied.
# See the License for the specific language governing permissions and
# limitations under the License.

from __future__ import annotations

from collections.abc import Iterator, Sequence

import math
from warnings import warn

import numpy as np

from ..column import ColumnValue
from ..interface import RecordInterface, RecordsInterface
from ..record_factory import RecordFactory, RecordsFactory
from ...exceptions import InvalidRecordsError


class TimeRange:
    """Class that holds records and minimum values."""

    def __init__(
        self,
        min_value: int,
        record: RecordInterface,
        input_column: str
    ) -> None:
        """
        Construct an instance.

        Parameters
        ----------
        min_value : int
            minimum value.
        record : RecordInterface
            target record.
        input_column : str
            input column (first column).

        """
        self._min = min_value
        self._record = record
        self._column = input_column

    @property
    def max_value(self) -> int:
        """
        Get maximum value.

        Returns
        -------
        int
            maximum value.

        """
        return self._record.get(self._column)

    @property
    def min_value(self) -> int:
        """
        Get minimum value.

        Returns
        -------
        int
            minimum value.

        """
        return self._min

    def update(self, record: RecordInterface) -> None:
        """
        Update range.

        Parameters
        ----------
        record : RecordInterface
            record to apply.
            latest record is valid.

        """
        if self.max_value < record.get(self._column):
            self._record = record

    @property
    def record(self) -> RecordInterface:
        return self._record


class ResponseMap():
    """Class that manages the dictionary type that is the source of response time calculation."""

    def __init__(
        self,
        records: RecordsInterface,
        columns: list[str]
    ):
        """
        Construct an instance.

        Parameters
        ----------
        records : RecordsInterface
            records to calculate response time.
        columns: list[str]
            List of column names to be used.
            first column name is used as input.
            last column name is used as output.

        """
        self._columns = columns
        new_data = {}

        input_min_time = None

        for data in records.data:
            if not set(self._columns) <= set(data.columns):
                continue

            input_time, output_time = data.get(self.input_column), data.get(self.output_column)

            if input_min_time is None:
                input_min_time = input_time

            if output_time not in new_data:
                new_data[output_time] = TimeRange(input_min_time, data, self.input_column)
            else:
                new_data[output_time].update(data)

        self._data = new_data

    def sorted_iter(self) -> Iterator[int]:
        """
        Get iterator which returns output time in ascending order.

        Yields
        ------
        Iterator[int]
            iterator which returns output time.

        """
        return iter(sorted(self._data))

    def __len__(self) -> int:
        """
        Get number of output time.

        Returns
        -------
        int
            number of output time. It is same as number of TimeRange.

        """
        return len(self._data)

    def at(self, end_time: int) -> TimeRange:
        """
        Get TimeRange.

        Parameters
        ----------
        end_time : int
            output time to get.

        Returns
        -------
        TimeRange
            TimeRange that matches the output time.

        """
        return self._data[end_time]

    @property
    def input_column(self) -> str:
        """
        Get input column name.

        Returns
        -------
        str
            input column name.

        """
        return self._columns[0]

    @property
    def output_column(self) -> str:
        """
        Get output column name.

        Returns
        -------
        str
            output column name.

        """
        return self._columns[-1]

    @property
    def columns(self) -> list[str]:
        return self._columns


class ResponseMapAll:

    def __init__(
        self,
        records: RecordsInterface,
        columns: list[str]
    ) -> None:
        """
        Construct an instance.

        Parameters
        ----------
        records : RecordsInterface
            records to calculate latency.
        columns : list[str] | None, optional
            Column name of start timestamps used in the calculation, by default None
            If None, the first column of records is selected.

        """
        if columns:
            self._start_column = columns[0]
            self._end_column = columns[-1]
        else:
            self._start_column = records.columns[0]
            self._end_column = records.columns[-1]

        self._start_timestamps: list[int] = []
        self._end_timestamps: list[int] = []

        for record in reversed(records.data):
            if self._end_column in record.columns:
                end_ts = record.get(self._end_column)
            elif len(self._end_timestamps) > 0:
                end_ts = min(self._end_timestamps)
            else:
                continue

            if self._start_column not in record.columns:
                continue
            start_ts = record.get(self._start_column)

            if start_ts not in self._start_timestamps:
                self._start_timestamps.insert(0, start_ts)
                self._end_timestamps.insert(0, end_ts)
            else:
                idx = self._start_timestamps.index(start_ts)
                if end_ts < self._end_timestamps[idx]:
                    self._start_timestamps[idx] = start_ts
                    self._end_timestamps[idx] = end_ts

    def to_all_records(self) -> RecordsInterface:
        records = self._create_empty_records()

        for start_ts, end_ts in zip(self._start_timestamps, self._end_timestamps):
            record = {
                self._start_column: start_ts,
                'response_time': end_ts - start_ts
            }
            records.append(record)

        return records

    def _create_empty_records(
        self
    ) -> RecordsInterface:
        return RecordsFactory.create_instance(columns=[
            ColumnValue(self._start_column), ColumnValue('response_time')
        ])


class ResponseTime:
    """
    Class which calculates response time.

    Parameters
    ----------
    records : RecordsInterface
        records to calculate response time.
    columns : str
        List of column names to be used in return value.
        If None, the first and last columns are used.

    Examples
    --------
    >>> from caret_analyze import Application, Architecture, Lttng
    >>> from caret_analyze.record import ResponseTime

    >>> # Load results
    >>> arch = Architecture('yaml', '/path/to/yaml')
    >>> lttng = Lttng('/path/to/ctf')
    >>> app = Application(arch, lttng)

    >>> # Select target instance
    >>> node = app.get_node('node_name')
    >>> callback = node.callbacks[0]
    >>> callback.summary.pprint()

    >>> # Calculate response time
    >>> records = callback.to_records()
    >>> response = ResponseTime(records)
    >>> response_time_records = response.to_best_case_records()
    >>> response_df = response_time_records.to_dataframe()

    >>> path = app.get_path('path_name')
    >>> records = path.to_records()
    >>> response = ResponseTime(records)
    >>> response_time_records = response.to_best_case_records()
    >>> response_df = response_time_records.to_dataframe()

    """

    def __init__(
        self,
        records: RecordsInterface,
        *,
        columns: list[str] | None = None
    ) -> None:
        """
        Construct an instance.

        Parameters
        ----------
        records : RecordsInterface
            records to calculate response time.
        columns : str | None
            List of column names to be used in return value.
            If None, only first and last columns are used.

        """
        columns = columns or [records.columns[0], records.columns[-1]]
        response_map = ResponseMap(records, columns)
        self._response_map_all = ResponseMapAll(records, columns)
        self._records = ResponseRecords(response_map)
        self._timeseries = ResponseTimeseries(self._records)
        self._histogram = ResponseHistogram(self._records, self._timeseries)

    def to_stacked_bar(self) -> RecordsInterface:
        """
<<<<<<< HEAD
        Calculate records for stacked bar.
=======
        Calculate response time records.

        Parameters
        ----------
        all_pattern : bool, optional
            If True, get response times with time overlap, by default False. [for debug]

        Returns
        -------
        RecordsInterface
            response time records.
            The best and worst cases alternate line by line.
            Columns
            - {columns[0]}
            - {columns[1]}
            - {...}
            - {columns[n-1]}

        """
        return self._records.to_records(all_pattern)

    def to_all_records(self) -> RecordsInterface:
        return self._response_map_all.to_all_records()

    def to_response_records(self) -> RecordsInterface:
        """
        Calculate response records.
>>>>>>> cf35284f

        Returns
        -------
        RecordsInterface
            The best and worst cases are separated into separate columns.

            Columns
            - {columns[0]}_min
            - {columns[0]}_max
            - {columns[1]}
            - {...}
            - {columns[n-1]}

        """
        return self._records.to_range_records()

    def to_best_case_stacked_bar(self) -> RecordsInterface:
        """
        Calculate records for stacked bar.

        Returns
        -------
        RecordsInterface
            Records of the best cases response time.

            Columns
            - {columns[0]}
            - {columns[1]}
            - {...}
            - {columns[n-1]}

        """
        return self._records.to_range_records('best')

    def to_worst_case_stacked_bar(self) -> RecordsInterface:
        # NOTE:
        # We think this function is unnecessary.
        # If necessary, please contact us.
        raise NotImplementedError()

    def to_best_case_records(self) -> RecordsInterface:
        """
        Calculate the best-case records data for response time.

        The best case for response time are included message flow latency.

        Returns
        -------
        RecordsInterface
            Records of the best cases response time.

            Columns
            - {columns[0]}
            - {'response_time'}

        """
        return self._timeseries.to_best_case_records()

    def to_worst_case_records(self) -> RecordsInterface:
        """
        Calculate the worst-case records data for response time.

        The worst case in response time includes message flow latencies
        as well as delays caused by various factors such as lost messages.

        Returns
        -------
        RecordsInterface
            Records of the worst cases response time.

            Columns
            - {columns[0]}
            - {'response_time'}

        """
        return self._timeseries.to_worst_case_records()

    def to_best_case_timeseries(self) -> tuple[np.ndarray, np.ndarray]:
        warn('This API will be moved to the Plot package in the near future.', DeprecationWarning)
        """
        Calculate the best-case time series data for response time.

        The best case for response time are included message flow latency.

        Returns
        -------
        tuple[np.ndarray, np.ndarray]
            input time[ns], latency[ns]

        """
        return self._timeseries.to_best_case_timeseries()

    def to_worst_case_timeseries(self) -> tuple[np.ndarray, np.ndarray]:
        warn('This API will be moved to the Plot package in the near future.', DeprecationWarning)
        """
        Calculate the worst-case time series data for response time.

        The worst case in response time includes message flow latencies
        as well as delays caused by various factors such as lost messages.

        Returns
        -------
        tuple[np.ndarray, np.ndarray]
            input time[ns], latency[ns]

        """
        return self._timeseries.to_worst_case_timeseries()

    def to_histogram(
        self,
        binsize_ns: int = 1000000,
        density: bool = False,
    ) -> tuple[np.ndarray, np.ndarray]:
        """
        Calculate response time histogram.

        Parameters
        ----------
        binsize_ns : int, optional
            binsize [ns], by default 1000000
        density : bool, optional
            If False, the result will contain the number of samples in each bin.
            If True, the result is the value of the probability density function at the bin,
            normalized such that the integral over the range is 1.
            Note that the sum of the histogram values will not be equal to 1
            unless bins of unity width are chosen; it is not a probability mass function.

        Returns
        -------
        tuple[np.ndarray, np.ndarray]
            frequency, latencies[ns].
            ref.  https://numpy.org/doc/stable/reference/generated/numpy.histogram.html

        """
        return self._histogram.to_histogram(binsize_ns, density)

    def to_best_case_histogram(
        self,
        binsize_ns: int = 1000000,
        density: bool = False,
    ) -> tuple[np.ndarray, np.ndarray]:
        """
        Calculate the best-case histogram for response time.

        The best case for response time are included message flow latency.

        Returns
        -------
        tuple[np.ndarray, np.ndarray]
            frequency, latencies[ns].
            ref.  https://numpy.org/doc/stable/reference/generated/numpy.histogram.html

        """
        return self._histogram.to_best_case_histogram(binsize_ns, density)

    def to_worst_case_histogram(
        self,
        binsize_ns: int = 1000000,
        density: bool = False,
    ) -> tuple[np.ndarray, np.ndarray]:
        """
        Calculate the worst-case histogram for response time.

        The worst case in response time includes message flow latencies
        as well as delays caused by various factors such as lost messages.

        Returns
        -------
        tuple[np.ndarray, np.ndarray]
            frequency, latencies[ns].
            ref.  https://numpy.org/doc/stable/reference/generated/numpy.histogram.html

        """
        return self._histogram.to_worst_case_histogram(binsize_ns, density)


class ResponseRecords:

    def __init__(
        self,
        response_map: ResponseMap,
    ) -> None:
        """
        Construct an instance.

        Parameters
        ----------
        response_map : ResponseMap
            response map for calculating response time.

        """
        self._response_map = response_map

    def to_range_records(
        self,
        case: str = 'worst',
    ) -> RecordsInterface:
        """
        Calculate response time records.

        Returns
        -------
        RecordsInterface
            The best and worst cases are separated into separate columns.
            Columns
            - {columns[0]}_min
            - {columns[0]}_max
            - {columns[1]}
            - {...}
            - {columns[n-1]}

        """
        columns = []
        if case == 'best':
            columns = [ColumnValue(self._columns[0])]
        else:  # worst
            columns = [
                ColumnValue(f'{self._input_column}_min'),
                ColumnValue(f'{self._input_column}_max'),
            ]

        columns += [ColumnValue(column) for column in self._columns[1:]]

        records = self._create_empty_records(columns)

        def add_records(
            input_time_min: int,
            record: RecordInterface
        ):
            if case == 'best':
                record = self._create_best_case_record(
                    record, self._columns
                )
            else:  # worst
                record = self._create_worst_to_best_case_record(
                    record, self._columns, input_time_min
                )

            records.append(record)

        self._create_response_records_core(add_records)

        records.sort_column_order()

        return records

    def to_best_case_stacked_bar(self) -> RecordsInterface:
        """
        Calculate best case response time records for stacked bar.

        Returns
        -------
        RecordsInterface
            Columns
            - {columns[0]}
            - {columns[1]}
            - {...}
            - {columns[n-1]}

        """
        records = self._create_empty_records()

        def add_records(
            _: int,
            record: RecordInterface
        ):
            record_best_case = self._create_best_case_record(record, self._columns)
            records.append(record_best_case)

        self._create_response_records_core(add_records)

        records.sort_column_order()

        return records

    def to_worst_case_stacked_bar(self) -> RecordsInterface:
        """
        Calculate worst case response time records for stacked bar.

        Returns
        -------
        RecordsInterface
            Columns
            - {columns[0]}
            - {columns[1]}
            - {...}
            - {columns[n-1]}

        """
        records = self._create_empty_records()

        def add_records(
            input_time_min: int,
            record: RecordInterface
        ):
            record_worst_case = self._create_worst_case_record(
                record, self._columns, input_time_min)
            records.append(record_worst_case)

        self._create_response_records_core(add_records)

        records.sort_column_order()

        return records

    @property
    def _input_column(self):
        return self._response_map.input_column

    @property
    def _output_column(self):
        return self._response_map.output_column

    @property
    def _columns(self) -> list[str]:
        return self._response_map.columns

    def _create_empty_records(
        self,
        columns: Sequence[ColumnValue] | None = None
    ) -> RecordsInterface:
        columns = columns or [ColumnValue(column) for column in self._columns]
        return RecordsFactory.create_instance(
            None,
            columns
        )

    def _create_all_pattern_records(self) -> RecordsInterface:
        records = self._create_empty_records()

        for output_time in self._response_map.sorted_iter():
            input_time_range = self._response_map.at(output_time)
            record = input_time_range.record

            record_worst_case = self._create_worst_case_record(
                record, self._columns, input_time_range.min_value)
            records.append(record_worst_case)

            if input_time_range.min_value == input_time_range.max_value:
                continue

            record_best_case = self._create_best_case_record(record, self._columns)
            records.append(record_best_case)

        records.sort_column_order()

        return records

    def _create_response_records(self) -> RecordsInterface:
        records = self._create_empty_records()

        def add_records(
            input_time_min: int,
            record: RecordInterface
        ) -> None:
            record_worst_case = self._create_worst_case_record(
                record, self._columns, input_time_min)
            records.append(record_worst_case)

            record_best_case = self._create_best_case_record(record, self._columns)
            records.append(record_best_case)

        self._create_response_records_core(add_records)

        records.sort_column_order()

        return records

    def _create_response_records_core(self, callback) -> RecordsInterface:
        records = self._create_empty_records()

        input_max_time_ = 0

        for output_time in self._response_map.sorted_iter():
            input_time_range = self._response_map.at(output_time)

            input_min_time = max(input_max_time_, input_time_range.min_value)
            input_max_time = max(input_max_time_, input_time_range.max_value)

            # store max_value in previous iteration
            input_max_time_ = input_time_range.max_value

            if input_min_time == input_max_time:
                continue

            callback(input_min_time, input_time_range.record)

        records.sort_column_order()

        return records

    @staticmethod
    def _create_best_case_record(
        record: RecordInterface,
        columns: list[str]
    ) -> RecordInterface:
        record_dict: dict[str, int] = {}
        for column in columns:
            record_dict[column] = record.get(column)
        return RecordFactory.create_instance(record_dict)

    @staticmethod
    def _create_worst_case_record(
        record: RecordInterface,
        columns: list[str],
        input_time_min: int
    ) -> RecordInterface:
        record_dict: dict[str, int] = {}

        record_dict[columns[0]] = input_time_min
        for column in columns[1:]:
            record_dict[column] = record.get(column)
        return RecordFactory.create_instance(record_dict)

    @staticmethod
    def _create_worst_to_best_case_record(
        record: RecordInterface,
        columns: list[str],
        input_time_min: int
    ) -> RecordInterface:
        record_dict: dict[str, int] = {}

        input_min_column = f'{columns[0]}_min'
        input_max_column = f'{columns[0]}_max'
        record_dict[input_min_column] = input_time_min
        record_dict[input_max_column] = record.get(columns[0])
        for column in columns[1:]:
            record_dict[column] = record.get(column)
        return RecordFactory.create_instance(record_dict)


class ResponseTimeseries:

    def __init__(
        self,
        response_records: ResponseRecords
    ) -> None:
        self._records = response_records

    def to_best_case_timeseries(self):
        records = self._records.to_range_records()
        input_column = records.columns[1]
        output_column = records.columns[-1]
        return self._to_timeseries(input_column, output_column)

    def to_worst_case_timeseries(self):
        records = self._records.to_range_records()
        input_column = records.columns[0]
        output_column = records.columns[-1]
        return self._to_timeseries(input_column, output_column)

    def _to_timeseries(self, input_column, output_column):
        records = self._records.to_range_records()

        t_ = records.get_column_series(input_column)
        t_in = np.array(t_, dtype=np.int64)

        t_out_ = records.get_column_series(output_column)
        t_out = np.array(t_out_, dtype=np.int64)

        latency = t_out - t_in

        return t_in, latency

    def to_best_case_records(self) -> RecordsInterface:
        records = self._records.to_range_records()
        input_column = records.columns[1]
        output_column = records.columns[-1]
        return self._to_records(input_column, output_column)

    def to_worst_case_records(self) -> RecordsInterface:
        records = self._records.to_range_records()
        input_column = records.columns[0]
        output_column = records.columns[-1]
        return self._to_records(input_column, output_column)

    def _to_records(self, input_column, output_column) -> RecordsInterface:
        records: RecordsInterface = self._create_empty_records(input_column)

        range_records = self._records.to_range_records()
        t_in = range_records.get_column_series(input_column)
        t_out = range_records.get_column_series(output_column)

        for start_ts, end_ts in zip(t_in, t_out):
            if start_ts is None or end_ts is None:
                continue
            record = {
                input_column: start_ts,
                'response_time': end_ts - start_ts
            }
            records.append(record)

        return records

    def _create_empty_records(
        self,
        input_column: str
    ) -> RecordsInterface:
        return RecordsFactory.create_instance(columns=[
            ColumnValue(input_column), ColumnValue('response_time')
        ])


class ResponseHistogram:
    """Class that calculates response time histogram."""

    def __init__(
        self,
        response_records: ResponseRecords,
        response_timeseries: ResponseTimeseries
    ) -> None:
        """
        Construct an instance.

        Parameters
        ----------
        response_records : ResponseRecords
            records for calculating histogram.
        response_timeseries: ResponseTimeseries
            response time series

        """
        self._response_records = response_records
        self._timeseries = response_timeseries

    def to_histogram(
        self,
        binsize_ns: int = 1000000,
        density: bool = False,
    ) -> tuple[np.ndarray, np.ndarray]:
        """
        Calculate histogram.

        Parameters
        ----------
        binsize_ns : int, optional
            binsize [ns], by default 1000000
        density : bool, optional
            If False, the result will contain the number of samples in each bin.
            If True, the result is the value of the probability density function at the bin,
            normalized such that the integral over the range is 1.
            Note that the sum of the histogram values will not be equal to 1
            unless bins of unity width are chosen; it is not a probability mass function.

        Returns
        -------
        tuple[np.ndarray, np.ndarray]
            frequency, latencies[ns].
            ref.  https://numpy.org/doc/stable/reference/generated/numpy.histogram.html

        Raises
        ------
        InvalidRecordsError
            Occurs when the number of response latencies is insufficient.

        """
        assert binsize_ns > 0

        records = self._response_records.to_range_records()

        input_min_column = records.columns[0]
        input_max_column = records.columns[1]
        output_column = records.columns[2]

        latency_ns = []

        def to_bin_sized(num):
            return (num // binsize_ns) * binsize_ns

        # Note: need to speed up.
        for record in records:
            output_time = record.get(output_column)
            input_time_min = record.get(input_min_column)
            input_time_max = record.get(input_max_column)
            bin_sized_latency_min = to_bin_sized(output_time - input_time_max)

            for input_time in range(input_time_min, input_time_max + binsize_ns, binsize_ns):
                bin_sized_latency = to_bin_sized(output_time - input_time)
                if bin_sized_latency < bin_sized_latency_min:
                    break
                latency_ns.append(bin_sized_latency)

        return self._to_histogram(latency_ns, binsize_ns, density)

    def to_best_case_histogram(
        self,
        binsize_ns: int = 1000000,
        density: bool = False,
    ) -> tuple[np.ndarray, np.ndarray]:
        """
        Return the histogram generated by only the best case of response time.

        Parameters
        ----------
        binsize_ns : int, optional
            _description_, by default 1000000
        density : bool, optional
            If False, the result will contain the number of samples in each bin.
            If True, the result is the value of the probability density function at the bin,
            normalized such that the integral over the range is 1.
            Note that the sum of the histogram values will not be equal to 1
            unless bins of unity width are chosen; it is not a probability mass function.
            Default value is False.

        Returns
        -------
        tuple[np.ndarray, np.ndarray]
            frequency, latencies[ns].
            ref.  https://numpy.org/doc/stable/reference/generated/numpy.histogram.html

        Raises
        ------
        InvalidRecordsError
            Occurs when the number of response latencies is insufficient.

        """
        latency_ns = self._timeseries.to_best_case_records().get_column_series('response_time')
        return self._to_histogram([_ for _ in latency_ns if _ is not None], binsize_ns, density)

    def to_worst_case_histogram(
        self,
        binsize_ns: int = 1000000,
        density: bool = False,
    ) -> tuple[np.ndarray, np.ndarray]:
        """
        Return the histogram generated by only the worst case of response time.

        Parameters
        ----------
        binsize_ns : int, optional
            _description_, by default 1000000
        density : bool, optional
            If False, the result will contain the number of samples in each bin.
            If True, the result is the value of the probability density function at the bin,
            normalized such that the integral over the range is 1.
            Note that the sum of the histogram values will not be equal to 1
            unless bins of unity width are chosen; it is not a probability mass function.
            Default value is False.

        Returns
        -------
        tuple[np.ndarray, np.ndarray]
            frequency, latencies[ns].
            ref.  https://numpy.org/doc/stable/reference/generated/numpy.histogram.html

        Raises
        ------
        InvalidRecordsError
            Occurs when the number of response latencies is insufficient.

        """
        latency_ns = self._timeseries.to_worst_case_records().get_column_series('response_time')
        return self._to_histogram([_ for _ in latency_ns if _ is not None], binsize_ns, density)

    @staticmethod
    def _to_histogram(latency_ns: Sequence[int], binsize_ns: int, density: bool):
        if len(latency_ns) == 0:
            raise InvalidRecordsError(
                'Failed to calculate histogram.'
                'There is no amount of data required to calculate histograms.')

        range_min = math.floor(min(latency_ns) / binsize_ns) * binsize_ns
        range_max = math.ceil(max(latency_ns) / binsize_ns) * binsize_ns + binsize_ns
        bin_num = math.ceil((range_max - range_min) / binsize_ns)
        return np.histogram(
            latency_ns, bins=bin_num, range=(range_min, range_max), density=density)<|MERGE_RESOLUTION|>--- conflicted
+++ resolved
@@ -348,39 +348,12 @@
         self._timeseries = ResponseTimeseries(self._records)
         self._histogram = ResponseHistogram(self._records, self._timeseries)
 
-    def to_stacked_bar(self) -> RecordsInterface:
-        """
-<<<<<<< HEAD
-        Calculate records for stacked bar.
-=======
-        Calculate response time records.
-
-        Parameters
-        ----------
-        all_pattern : bool, optional
-            If True, get response times with time overlap, by default False. [for debug]
-
-        Returns
-        -------
-        RecordsInterface
-            response time records.
-            The best and worst cases alternate line by line.
-            Columns
-            - {columns[0]}
-            - {columns[1]}
-            - {...}
-            - {columns[n-1]}
-
-        """
-        return self._records.to_records(all_pattern)
-
     def to_all_records(self) -> RecordsInterface:
         return self._response_map_all.to_all_records()
 
-    def to_response_records(self) -> RecordsInterface:
-        """
-        Calculate response records.
->>>>>>> cf35284f
+    def to_stacked_bar(self) -> RecordsInterface:
+        """
+        Calculate records for stacked bar.
 
         Returns
         -------
