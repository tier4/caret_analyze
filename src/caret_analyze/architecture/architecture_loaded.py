# Copyright 2021 Research Institute of Systems Planning, Inc.
#
# Licensed under the Apache License, Version 2.0 (the "License");
# you may not use this file except in compliance with the License.
# You may obtain a copy of the License at
#
#     http://www.apache.org/licenses/LICENSE-2.0
#
# Unless required by applicable law or agreed to in writing, software
# distributed under the License is distributed on an "AS IS" BASIS,
# WITHOUT WARRANTIES OR CONDITIONS OF ANY KIND, either express or implied.
# See the License for the specific language governing permissions and
# limitations under the License.

from __future__ import annotations

from itertools import product
from logging import getLogger
from typing import Dict, List, Optional, Sequence, Set, Tuple, Union

from caret_analyze.architecture.struct.message_context import CallbackChainStruct


from .reader_interface import ArchitectureReader, UNDEFINED_STR
from .struct import (CallbackGroupStruct, CallbackStruct,
                     CommunicationStruct,
                     ExecutorStruct,
                     MessageContextStruct,
                     NodePathStruct, NodeStruct, PathStruct,
                     PublisherStruct,
                     ServiceCallbackStruct, ServiceStruct,
                     SubscriptionCallbackStruct, SubscriptionStruct,
                     TimerCallbackStruct, TimerStruct,
                     VariablePassingStruct)
from ..common import Progress, Util
from ..exceptions import (Error, InvalidArgumentError, InvalidReaderError,
                          InvalidYamlFormatError, ItemNotFoundError,
                          MultipleItemFoundError, UnsupportedTypeError)
from ..value_objects import (CallbackGroupValue,
                             CallbackValue,
                             ExecutorValue,
                             NodePathValue, NodeValue,
                             NodeValueWithId, PathValue,
                             PublisherValue,
                             ServiceCallbackValue,
                             ServiceValue,
                             SubscriptionCallbackValue,
                             SubscriptionValue,
                             TimerCallbackValue,
                             TimerValue, VariablePassingValue,
                             )

logger = getLogger(__name__)


def indexed_name(base_name: str, i: int, num_digit: int):
    index_str = str(i).zfill(num_digit)
    return f'{base_name}_{index_str}'


class ArchitectureLoaded():
    def __init__(
        self,
        reader: ArchitectureReader,
        ignore_topics: List[str]
    ) -> None:

        topic_ignored_reader = TopicIgnoredReader(reader, ignore_topics)

        self._nodes: List[NodeStruct]
        nodes_loaded = NodeValuesLoaded(topic_ignored_reader)

        self._nodes = nodes_loaded.data

        execs_loaded = ExecutorValuesLoaded(topic_ignored_reader, nodes_loaded)
        self._executors: List[ExecutorStruct]
        self._executors = execs_loaded.data

        comms_loaded = CommValuesLoaded(nodes_loaded)
        self._communications: List[CommunicationStruct]
        self._communications = comms_loaded.data

        paths_loaded = PathValuesLoaded(
            topic_ignored_reader, nodes_loaded, comms_loaded)
        self._named_paths: List[PathStruct]
        self._paths = paths_loaded.data

        self._ignore_service()

        return None

    @property
    def paths(self) -> List[PathStruct]:
        return self._paths

    @property
    def executors(self) -> List[ExecutorStruct]:
        return self._executors

    @property
    def nodes(self) -> List[NodeStruct]:
        return self._nodes

    @property
    def communications(self) -> List[CommunicationStruct]:
        return self._communications

    def _ignore_service(self) -> None:
        # for node
        nodes = list(self._nodes)
        for n in nodes:
            ignored_callback_groups = []
            original_callback_groups = n.callback_groups
            if original_callback_groups is not None:
                for cbg in original_callback_groups:
                    if '/service_only_callback_group_'  \
                            in cbg.callback_group_name:
                        continue
                    cbg._callbacks = [cb for cb in cbg.callbacks
                                      if cb.service_name is None]
                    ignored_callback_groups.append(cbg)

            n._callback_groups = ignored_callback_groups

        self._nodes = nodes

        # for executor
        executors = list(self._executors)
        for executor in executors:
            cbg_values = [cbg for cbg in executor.callback_groups
                          if '/service_only_callback_group_'
                          not in cbg.callback_group_name]
            # for cbg in exec.callback_groups:
            executor._cbg_values = cbg_values


class CommValuesLoaded():

    def __init__(
        self,
        nodes_loaded: NodeValuesLoaded
    ) -> None:
        node_values = nodes_loaded.data

        data: List[CommunicationStruct] = []
        pub_sub_pair = product(node_values, node_values)

        node_pub: NodeStruct
        node_sub: NodeStruct
        for node_pub, node_sub in Progress.tqdm(pub_sub_pair, 'Searching communications.'):
            for pub, sub in product(node_pub.publishers, node_sub.subscriptions):
                if pub.topic_name != sub.topic_name:
                    continue
                data.append(
                    self._to_struct(nodes_loaded, pub, sub, node_pub, node_sub)
                )
        self._data = data

    @staticmethod
    def _to_struct(
        nodes_loaded: NodeValuesLoaded,
        pub: PublisherStruct,
        sub: SubscriptionStruct,
        node_pub: NodeStruct,
        node_sub: NodeStruct,
    ) -> CommunicationStruct:
        from ..common import Util

        try:
            callbacks_pub = None
            is_target_pub_cb = CommValuesLoaded.IsTargetPubCallback(pub)
            callback_values = nodes_loaded.get_callbacks(pub.node_name)
            callbacks_pub = list(Util.filter_items(is_target_pub_cb, callback_values))
        except ItemNotFoundError:
            logger.info(f'Failed to find publisher callback. {node_pub}. Skip loading')
        except MultipleItemFoundError:
            msg = 'Failed to identify subscription. Several candidates were found. Skip loading.'
            msg += f'node_name: {node_sub.node_name}, '
            msg += f'topic_name: {sub.topic_name}'
            logger.warning(msg)

        try:
            callback_sub = None
            is_target_sub_cb = CommValuesLoaded.IsTargetSubCallback(sub)
            callback_values = nodes_loaded.get_callbacks(sub.node_name)
            callback_sub = Util.find_one(is_target_sub_cb, callback_values)
        except ItemNotFoundError:
            logger.info(f'Failed to find publisher callback. {node_sub}. Skip loading')
        except MultipleItemFoundError:
            msg = 'Failed to identify subscription. Several candidates were found. Skip loading.'
            msg += f'node_name: {node_sub.node_name}, '
            msg += f'topic_name: {sub.topic_name}'
            logger.warning(msg)

        return CommunicationStruct(
            node_pub, node_sub, pub, sub, callbacks_pub, callback_sub)

    @property
    def data(self) -> List[CommunicationStruct]:
        return self._data

    def find_communication(
        self,
        topic_name: str,
        publish_node_name: str,
        subscribe_node_name: str,
    ) -> CommunicationStruct:
        from ..common import Util

        def is_target(comm: CommunicationStruct):
            return comm.publish_node_name == publish_node_name and \
                comm.subscribe_node_name == subscribe_node_name and \
                comm.topic_name == topic_name
        try:
            return Util.find_one(is_target, self.data)
        except ItemNotFoundError:
            msg = 'Failed to find communication. '
            msg += f'topic_name: {topic_name}, '
            msg += f'publish_node_name: {publish_node_name}, '
            msg += f'subscribe_node_name: {subscribe_node_name}, '

            raise ItemNotFoundError(msg)

    class IsTargetPubCallback:

        def __init__(self, publish: PublisherStruct):
            self._publish = publish

        def __call__(self, callback: CallbackStruct) -> bool:
            if callback.publish_topic_names is None:
                return False
            return self._publish.topic_name in callback.publish_topic_names

    class IsTargetSubCallback:

        def __init__(self, subscription: SubscriptionStruct):
            self._subscription = subscription

        def __call__(self, callback: CallbackStruct) -> bool:
            if callback.subscribe_topic_name is None:
                return False
            return self._subscription.topic_name == callback.subscribe_topic_name


class NodeValuesLoaded():

    def __init__(
        self,
        reader: ArchitectureReader,
    ) -> None:
        self._reader = reader
        nodes_struct: List[NodeStruct] = []
        self._cb_loaded: List[CallbacksLoaded] = []
        self._cbg_loaded: List[CallbackGroupsLoaded] = []

        nodes = reader.get_nodes()
        nodes = sorted(nodes, key=lambda x: x.node_name)
        try:
            self._validate(nodes)
        except InvalidReaderError as e:
            logger.warn(e)

        nodes = self._remove_duplicated(nodes)

        for node in Progress.tqdm(nodes, 'Loading nodes.'):
            try:
                node, cb_loaded, cbg_loaded = self._create_node(node, reader)
                nodes_struct.append(node)
                self._cb_loaded.append(cb_loaded)
                self._cbg_loaded.append(cbg_loaded)
            except Error as e:
                logger.warn(f'Failed to load node. node_name = {node.node_name}, {e}')

        nodes_struct = sorted(nodes_struct, key=lambda x: x.node_name)
        self._data = nodes_struct

    @staticmethod
    def _remove_duplicated(nodes: Sequence[NodeValueWithId]) -> Sequence[NodeValueWithId]:
        nodes_: List[NodeValueWithId] = []
        node_names: Set[str] = set()
        for node in nodes:
            if node.node_name not in node_names:
                node_names.add(node.node_name)
                nodes_.append(node)
        return nodes_

    @staticmethod
    def _validate(nodes: Sequence[NodeValueWithId]):
        from itertools import groupby

        # validate node name uniqueness.
        node_names = [n.node_name for n in nodes]
        duplicated: List[str] = []
        for node_name, group in groupby(node_names):
            if len(list(group)) >= 2:
                duplicated.append(node_name)
        if len(duplicated) >= 1:
            raise InvalidReaderError(f'Duplicated node name. {duplicated}. Use first node only.')

    @property
    def data(self) -> List[NodeStruct]:
        return self._data

    def get_callbacks(
        self,
        node_name: str
    ) -> List[CallbackStruct]:
        from ..common import Util
        try:
            cb_loaded: CallbacksLoaded
            cb_loaded = Util.find_one(lambda x: x.node_name == node_name, self._cb_loaded)
            return cb_loaded.data
        except ItemNotFoundError:
            msg = 'Failed to find node. '
            msg += f'node_name: {node_name}'
            raise ItemNotFoundError(msg)

    def find_node(self, node_name: str) -> NodeStruct:
        from ..common import Util
        try:
            return Util.find_one(lambda x: x.node_name == node_name, self.data)
        except ItemNotFoundError:
            msg = 'Failed to find node. '
            msg += f'node_name: {node_name}'
            raise ItemNotFoundError(msg)

    def find_node_path(
        self,
        node_path_value: NodePathValue,
    ) -> NodePathStruct:
        from ..common import Util

        def is_target(value: NodePathStruct):
            return value.publish_topic_name == node_path_value.publish_topic_name and \
                value.subscribe_topic_name == node_path_value.subscribe_topic_name

        node_value = self.find_node(node_path_value.node_name)
        try:
            return Util.find_one(is_target, node_value.paths)
        except ItemNotFoundError:
            msg = 'Failed to find node path value. '
            msg += f' node_name: {node_path_value.node_name}'
            msg += f' publish_topic_name: {node_path_value.publish_topic_name}'
            msg += f' subscribe_topic_name: {node_path_value.subscribe_topic_name}'
            raise ItemNotFoundError(msg)
        except MultipleItemFoundError as e:
            raise MultipleItemFoundError(
                f'{e}'
                f' node_name: {node_path_value.node_name}'
                f' publish_topic_name: {node_path_value.publish_topic_name}'
                f' subscribe_topic_name: {node_path_value.subscribe_topic_name}'
            )

    def find_callback_group(
        self,
        callback_group_id: str
    ) -> CallbackGroupStruct:
        for cbg_loaded in self._cbg_loaded:
            try:
                return cbg_loaded.find_callback_group(callback_group_id)
            except ItemNotFoundError:
                pass

        msg = f'Failed to find callback group. callback_group_id: {callback_group_id}.\n'
        node_names_and_cb_symbols = self._reader.get_node_names_and_cb_symbols(callback_group_id)
        for i, node_name_and_cb_symbol in enumerate(node_names_and_cb_symbols):
            msg += f'\t|node name {i}| {node_name_and_cb_symbol[0]}.\n'
            msg += f'\t|callback symbol {i}| {node_name_and_cb_symbol[1]}.\n'
        raise ItemNotFoundError(msg)

    def find_callback(
        self,
        callback_id: str
    ) -> CallbackStruct:
        for cb_loaded in self._cb_loaded:
            try:
                return cb_loaded.find_callback(callback_id)
            except ItemNotFoundError:
                pass
        raise ItemNotFoundError(f'Failed to find callback. callback_id={callback_id}')

    def find_callbacks(
        self,
        callback_ids: List[str]
    ) -> List[CallbackStruct]:
        callbacks: List[CallbackStruct] = []
        for cb_loaded in self._cb_loaded:
            callbacks += cb_loaded.search_callbacks(callback_ids)

        if len(callbacks) < len(callback_ids):
            raise ItemNotFoundError(f'Failed to find callback. callback_ids={callback_ids}')

        return callbacks

    @staticmethod
    def _create_node(
        node: NodeValue,
        reader: ArchitectureReader,
    ) -> Tuple[NodeStruct, CallbacksLoaded, CallbackGroupsLoaded]:

        callbacks_loaded = CallbacksLoaded(reader, node)

        publishers: List[PublisherStruct]
        publishers = PublishersLoaded(reader, callbacks_loaded, node).data

        subscriptions: List[SubscriptionStruct]
        subscriptions = SubscriptionsLoaded(reader, callbacks_loaded, node).data

        services: List[ServiceStruct]
        services = ServicesLoaded(reader, callbacks_loaded, node).data

        timers: List[TimerStruct]
        timers = TimersLoaded(reader, callbacks_loaded, node).data

        callback_groups: List[CallbackGroupStruct]
        cbg_loaded = CallbackGroupsLoaded(reader, callbacks_loaded, node)
        callback_groups = cbg_loaded.data

        variable_passings: List[VariablePassingStruct]
        variable_passings = VariablePassingsLoaded(
            reader, callbacks_loaded, node).data

        node_struct = NodeStruct(
            node.node_name, list(publishers), list(subscriptions), list(services),
            list(timers), [], list(callback_groups), list(variable_passings)
        )

        try:
            node_paths = NodeValuesLoaded._search_node_paths(node_struct, reader)
            node_path_added = NodeStruct(
                node_struct.node_name, node_struct.publishers,
                node_struct.subscriptions,
                node_struct.services,
                node_struct.timers,
                list(node_paths), node_struct.callback_groups,
                node_struct.variable_passings
            )

            return node_path_added, callbacks_loaded, cbg_loaded
        except Error as e:
            # If the node path registration fails,
            # it returns with empty node path.
            logger.warning(e)
            return node_struct, callbacks_loaded, cbg_loaded

    @staticmethod
    def _search_node_paths(
        node: NodeStruct,
        reader: ArchitectureReader
    ) -> List[NodePathStruct]:

        node_paths: List[NodePathStruct] = []

        # # add single callback paths
        # if node.callback_values is not None:
        #     for callback in node.callback_values:
        #         sub = None
        #         if callback.subscribe_topic_name is not None:
        #             sub = node.get_subscription_value(callback.subscribe_topic_name)

        #         pubs = None
        #         if callback.publish_topic_names is not None:
        #             for publish_topic_name in callback.publish_topic_names:
        #                 pubs = pubs or []
        #                 pubs.append(node.get_publisher_value(publish_topic_name))

        #         if pubs is None:
        #             path = NodePathStruct(node.node_name, sub, None, (callback, ), None)
        #             node_paths.append(path)
        #             continue
        #         for pub in pubs:
        #             path = NodePathStruct(node.node_name, sub, pub, (callback, ), None)
        #             node_paths.append(path)

        # add callback-graph paths
        logger.info('[callback_chain]')
        node_paths += list(CallbackPathSearched(node).data)

        # add pub-sub pair graph paths
        logger.info('\n[pub-sub pair]')
        pubs = node.publishers
        subs = node.subscriptions
        node_path_pub_sub_pairs = NodePathCreated(subs, pubs).data
        for node_path in node_path_pub_sub_pairs:
            added_pub_sub_pairs = [(n.publish_topic_name, n.subscribe_topic_name)
                                   for n in node_paths]
            pub_sub_pair = (node_path.publish_topic_name,
                            node_path.subscribe_topic_name)

            if pub_sub_pair not in added_pub_sub_pairs:
                node_paths.append(node_path)

                logger.info(
                    'Path Added: '
                    f'subscribe: {node_path.subscribe_topic_name}, '
                    f'publish: {node_path.publish_topic_name}, '
                )

        # add dummy node paths
        logger.info('\n[dummy paths]')
        for pub in node.publishers:
            added_pub_sub_pairs = [(n.publish_topic_name, n.subscribe_topic_name)
                                   for n in node_paths]
            node_path = NodePathStruct(
                node.node_name,
                None,
                pub,
                None,
                None
            )
            pub_sub_pair = (node_path.publish_topic_name,
                            node_path.subscribe_topic_name)
            if pub_sub_pair not in added_pub_sub_pairs:
                node_paths.append(node_path)
                logger.info(
                    'Path Added: '
                    f'subscribe: {node_path.subscribe_topic_name}, '
                    f'publish: {node_path.publish_topic_name}, '
                )

        for sub in node.subscriptions:
            added_pub_sub_pairs = [(n.publish_topic_name, n.subscribe_topic_name)
                                   for n in node_paths]
            node_path = NodePathStruct(
                node.node_name,
                sub,
                None,
                None,
                None
            )
            pub_sub_pair = (node_path.publish_topic_name,
                            node_path.subscribe_topic_name)
            if pub_sub_pair not in added_pub_sub_pairs:
                node_paths.append(node_path)
                logger.info(
                    'Path Added: '
                    f'subscribe: {node_path.subscribe_topic_name}, '
                    f'publish: {node_path.publish_topic_name}'
                )

        message_contexts: List[MessageContextStruct] = []
        message_contexts += list(MessageContextsLoaded(reader, node, node_paths).data)

        # assign message context to each node paths
        node_paths = NodeValuesLoaded._message_context_assigned(
            node_paths, message_contexts)

        logger.info(f'\n{len(node_paths)} paths found in {node.node_name}.')

        logger.info('\n-----\n[message context assigned]')
        for path in node_paths:
            message_context = None
            if path.message_context is not None:
                message_context = path.message_context.type_name

            logger.info(
                f'subscribe: {path.subscribe_topic_name}, '
                f'publish: {path.publish_topic_name}, '
                f'message_context: {message_context}'
            )

        return node_paths

    @staticmethod
    def _message_context_assigned(
        node_paths: Sequence[NodePathStruct],
        message_contexts: Sequence[MessageContextStruct],
    ) -> List[NodePathStruct]:
        node_paths_ = list(node_paths)
        for i, node_path in enumerate(node_paths_):
            for context in message_contexts:
                if node_path.subscription is None or \
                        node_path.publisher is None:
                    continue

                if not context.is_applicable_path(
                    node_path.subscription,
                    node_path.publisher,
                    node_path.callbacks
                ):
                    continue

                node_paths_[i] = NodePathStruct(
                    node_path.node_name,
                    node_path.subscription,
                    node_path.publisher,
                    node_path.child,
                    context
                )
        return node_paths_


class MessageContextsLoaded:
    def __init__(
        self,
        reader: ArchitectureReader,
        node: NodeStruct,
        node_paths: Sequence[NodePathStruct]
    ) -> None:
        self._data: List[MessageContextStruct]
        data: List[MessageContextStruct] = []

        context_dicts = reader.get_message_contexts(NodeValue(node.node_name, None))
        pub_sub_pairs: List[Tuple[Optional[str], Optional[str]]] = []
        for context_dict in context_dicts:
            try:
                context_type = context_dict['context_type']
                if context_type == UNDEFINED_STR:
                    logger.info(f'message context is UNDEFINED. {context_dict}')
                    continue
                node_path = self.get_node_path(node_paths,
                                               context_dict['publisher_topic_name'],
                                               context_dict['subscription_topic_name'])
                data.append(self._to_struct(context_dict, node_path))
                pair = (node_path.publish_topic_name, node_path.subscribe_topic_name)
                pub_sub_pairs.append(pair)
            except Error as e:
                logger.warning(e)

        for context in self._create_callback_chain(node_paths):
            pub_sub_pair = (context.publisher_topic_name, context.subscription_topic_name)
            if context not in data and pub_sub_pair not in pub_sub_pairs:
                data.append(context)

        self._data = data

    @staticmethod
    def get_node_path(
        node_paths: Sequence[NodePathStruct],
        publisher_topic_name: str,
        subscription_topic_name: str
    ) -> NodePathStruct:
        def is_target(path: NodePathValue):
            return path.publish_topic_name == publisher_topic_name and \
                path.subscribe_topic_name == subscription_topic_name
        return Util.find_one(is_target, node_paths)

    @property
    def data(self) -> List[MessageContextStruct]:
        return self._data

    @staticmethod
    def _create_callback_chain(
        node_paths: Sequence[NodePathStruct]
    ) -> List[MessageContextStruct]:
        chains: List[MessageContextStruct] = []
        for path in node_paths:
            if path.callbacks is not None:
                chains.append(
                    CallbackChainStruct(
                        path.node_name,
                        {},
                        path.subscription,
                        path.publisher,
                        path.callbacks)
                )
        return chains

    @staticmethod
    def _to_struct(
        context_dict: Dict,
        node_path: NodePathStruct
    ) -> MessageContextStruct:
        type_name = context_dict['context_type']

        try:
            return MessageContextStruct.create_instance(
                type_name,
                context_dict,
                node_path.node_name,
                node_path.subscription,
                node_path.publisher,
                node_path.callbacks)
        except UnsupportedTypeError:
            raise InvalidYamlFormatError(
                'Failed to load message context. '
                f'node_name: {node_path.node_name}, '
                f'context: {context_dict}')


class NodePathCreated:
    def __init__(
        self,
        subscription_values: List[SubscriptionStruct],
        publisher_values: List[PublisherStruct],
    ) -> None:
        paths: List[NodePathStruct] = []
        for sub, pub in product(subscription_values, publisher_values):
            paths.append(
                NodePathStruct(sub.node_name, sub, pub, None, None)
            )

        self._data = paths

    @property
    def data(self) -> List[NodePathStruct]:
        return self._data


class PublishersLoaded:
    def __init__(
        self,
        reader: ArchitectureReader,
        callbacks_loaded: CallbacksLoaded,
        node: NodeValue
    ) -> None:
        publisher_values = reader.get_publishers(node)
        self._data = [self._to_struct(callbacks_loaded, pub)
                      for pub in publisher_values]

    @staticmethod
    def _to_struct(
        callbacks_loaded: CallbacksLoaded,
        publisher_value: PublisherValue
    ) -> PublisherStruct:

        pub_callbacks: List[CallbackStruct] = []
        if publisher_value.callback_ids is not None:
            for callback_id in publisher_value.callback_ids:
                if callback_id == UNDEFINED_STR:
                    continue
                pub_callbacks.append(
                    callbacks_loaded.find_callback(callback_id))

        # May be assigned incorrectly for service or client-only nodes
        callbacks = PublishersLoaded._get_callbacks(callbacks_loaded)
        srv_ignored_callbacks = [c for c in callbacks if not isinstance(c, ServiceCallbackStruct)]
        if len(pub_callbacks) == 0 and len(srv_ignored_callbacks) == 1:
            pub_callbacks.append(callbacks[0])

        for callback in callbacks:
            if callback.publish_topic_names is None:
                continue
            if publisher_value.topic_name in callback.publish_topic_names and \
                    callback not in pub_callbacks:
                pub_callbacks.append(callback)

        return PublisherStruct(
            publisher_value.node_name,
            publisher_value.topic_name,
            callback_values=pub_callbacks,
        )

    @staticmethod
    def _get_callbacks(
        callbacks_loaded: CallbacksLoaded,
    ) -> List[CallbackStruct]:
        def is_user_defined(callback: CallbackStruct):
            if isinstance(callback, SubscriptionCallbackStruct):
                if callback.subscribe_topic_name == '/parameter_events':
                    return False
            return True

        callbacks = callbacks_loaded.data
        return Util.filter_items(is_user_defined, callbacks)

    @property
    def data(self) -> List[PublisherStruct]:
        return self._data


class SubscriptionsLoaded:
    def __init__(
        self,
        reader: ArchitectureReader,
        callbacks_loaded: CallbacksLoaded,
        node: NodeValue
    ) -> None:
        subscription_values = reader.get_subscriptions(node)
        self._data = [self._to_struct(callbacks_loaded, sub)
                      for sub in subscription_values]

    def _to_struct(
        self,
        callbacks_loaded: CallbacksLoaded,
        subscription_value: SubscriptionValue
    ) -> SubscriptionStruct:
        sub_callback: Optional[CallbackStruct] = None

        if subscription_value.callback_id is not None:
            sub_callback = callbacks_loaded.find_callback(
                subscription_value.callback_id)

        assert isinstance(sub_callback, SubscriptionCallbackStruct)

        return SubscriptionStruct(
            subscription_value.node_name,
            subscription_value.topic_name,
            sub_callback
        )

    @property
    def data(self) -> List[SubscriptionStruct]:
        return self._data


class ServicesLoaded:
    def __init__(
        self,
        reader: ArchitectureReader,
        callbacks_loaded: CallbacksLoaded,
        node: NodeValue
    ) -> None:
        services_values = reader.get_services(node)
        self._data = [self._to_struct(callbacks_loaded, srv)
                      for srv in services_values]

    def _to_struct(
        self,
        callbacks_loaded: CallbacksLoaded,
        service_value: ServiceValue
    ) -> ServiceStruct:
        srv_callback: Optional[CallbackStruct] = None

        if service_value.callback_id is not None:
            srv_callback = callbacks_loaded.find_callback(
                service_value.callback_id)

        assert isinstance(srv_callback, ServiceCallbackStruct)

        return ServiceStruct(
            service_value.node_name,
            service_value.service_name,
            srv_callback
        )

    @property
    def data(self) -> List[ServiceStruct]:
        return self._data


class TimersLoaded:
    def __init__(
        self,
        reader: ArchitectureReader,
        callbacks_loaded: CallbacksLoaded,
        node: NodeValue
    ) -> None:
        timer_values = reader.get_timers(node)
        self._data = [self._to_struct(callbacks_loaded, timer)
                      for timer in timer_values]

    def _to_struct(
        self,
        callbacks_loaded: CallbacksLoaded,
        timer_value: TimerValue
    ) -> TimerStruct:

        timer_callback: Optional[TimerCallbackStruct] = None

        if timer_value.callback_id is not None:
            timer_callback = callbacks_loaded.find_callback(
                timer_value.callback_id)  # type: ignore

        return TimerStruct(
            timer_value.node_name,
            timer_value.period,
            timer_callback
        )

    @property
    def data(self) -> List[TimerStruct]:
        return self._data


class VariablePassingsLoaded():
    def __init__(
        self,
        reader: ArchitectureReader,
        callbacks_loaded: CallbacksLoaded,
        node: NodeValue,
    ) -> None:
        data: List[VariablePassingStruct] = []

        for var_pass in reader.get_variable_passings(node):
            if var_pass.callback_id_read == UNDEFINED_STR or\
                    var_pass.callback_id_write == UNDEFINED_STR:
                continue
            data.append(
                VariablePassingStruct(
                    node.node_name,
                    callback_write=callbacks_loaded.find_callback(
                        var_pass.callback_id_write),
                    callback_read=callbacks_loaded.find_callback(
                        var_pass.callback_id_read)
                )
            )

        self._data: List[VariablePassingStruct]
        self._data = data

    @property
    def data(self) -> List[VariablePassingStruct]:
        return self._data


class CallbackGroupsLoaded():
    def __init__(
        self,
        reader: ArchitectureReader,
        callbacks_loaded: CallbacksLoaded,
        node: NodeValue
    ) -> None:
        self._data: Dict[str, CallbackGroupStruct] = {}
<<<<<<< HEAD
        callback_groups = reader.get_callback_groups(node)

        # TODO(hsgwa): Checking for unique constraints on id and name

        name_index = 0
        for cbg in callback_groups:
            self._validate(cbg, node)

            cbg_name: str
            if cbg.callback_group_name is None:
                cbg_name = f'{node.node_name}/callback_group_{name_index}'
                name_index += 1
                # TODO(hsgwa): Handle duplicate callback names with existing callback names.
            else:
                cbg_name = cbg.callback_group_name
=======
        _cbg_dict: Dict[CallbackGroupValue, int] = {}
        _srv_only_cbg_dict: Dict[CallbackGroupValue, int] = {}

        # ignore callback_group containing only service callbacks
        def _is_service_only_callbackgroup(cbg: CallbackGroupValue):
            cbs = self._get_callbacks(callbacks_loaded, cbg)
            srv_cb_count = len([cb for cb in cbs
                                if isinstance(cb, ServiceCallbackStruct)])
            cb_count = len(cbs)
            return srv_cb_count == cb_count and srv_cb_count != 0

        for cbg in reader.get_callback_groups(node):
            self._validate(cbg, node)

            if not _is_service_only_callbackgroup(cbg):
                cbg_name = cbg.callback_group_name  \
                    or f'{node.node_name}/callback_group_{len(_cbg_dict)}'
                _cbg_dict[cbg] = len(_cbg_dict)

            else:
                cbg_name = cbg.callback_group_name  \
                    or f'{node.node_name}/service_only_callback_group_' \
                    + '{len(_srv_only_cbg_dict)}'
                _srv_only_cbg_dict[cbg] = len(_srv_only_cbg_dict)
>>>>>>> 9c397228

            cbg_struct = CallbackGroupStruct(
                cbg.callback_group_type,
                node.node_name,
                self._get_callbacks(callbacks_loaded, cbg),
                cbg_name
            )

            self._data[cbg.callback_group_id] = cbg_struct

    @staticmethod
    def _validate(cbg: CallbackGroupValue, node: NodeValue):
        # TODO: add callback group id validation

        if len(cbg.callback_ids) != len(set(cbg.callback_ids)):
            raise InvalidReaderError(f'duplicated callback id. {node}, {cbg}')

    @property
    def data(self) -> List[CallbackGroupStruct]:
        return list(self._data.values())

    def find_callback_group(self, callback_group_id: str):
        if callback_group_id in self._data:
            return self._data[callback_group_id]

        raise ItemNotFoundError('')

    def _get_callbacks(
        self,
        callbacks_loaded: CallbacksLoaded,
        callback_group: CallbackGroupValue,
    ) -> List[CallbackStruct]:
        callback_structs: List[CallbackStruct] = []
        for callback_id in callback_group.callback_ids:
            # Ensure that the callback information exists.
            callback_struct = callbacks_loaded.find_callback(callback_id)
            callback_structs.append(callback_struct)
        return callback_structs


class CallbacksLoaded():

    def __init__(
        self,
        reader: ArchitectureReader,
        node: NodeValue,
    ) -> None:
        self._node = node
        callbacks: List[CallbackValue] = []
        callbacks += reader.get_timer_callbacks(node)
        callbacks += reader.get_subscription_callbacks(node)
        callbacks += reader.get_service_callbacks(node)

        self._validate(callbacks)
        self._callbacks = callbacks

        self._callback_count: Dict[CallbackValue, int] = {}
        # "_srv_callback_count" will be integrated
        # into "_callback_count" when the service is officially supported.
        self._srv_callback_count: Dict[CallbackValue, int] = {}
        self._cb_dict: Dict[str, CallbackStruct] = {}

<<<<<<< HEAD
        # TODO(hsgwa): Checking for unique constraints on id and name

        callback_num = Util.num_digit(len(callbacks))
=======
        # Service callbacks are handled specially until formal support for the service is provided
        # callback_num = Util.num_digit(len(callbacks))
        callback_num = Util.num_digit(len(reader.get_timer_callbacks(node))
                                      + len(reader.get_subscription_callbacks(node)))
        srv_callback_num = Util.num_digit(len(reader.get_service_callbacks(node)))

>>>>>>> 9c397228
        for callback in callbacks:
            if callback.callback_id is None:
                continue
            self._cb_dict[callback.callback_id] = self._to_struct(
                callback, callback_num, srv_callback_num)

    @property
    def node_name(self) -> str:
        return self._node.node_name

    @property
    def data(self) -> List[CallbackStruct]:
        return list(self._cb_dict.values())

    def _to_struct(
        self,
        callback: CallbackValue,
        callback_num: int,
        srv_callback_num: int
    ) -> CallbackStruct:

        if isinstance(callback, TimerCallbackValue):
            self._callback_count[callback] = self._callback_count.get(
                callback, len(self._callback_count))
            callback_count = self._callback_count[callback]
            indexed = indexed_name(
                f'{self.node_name}/callback', callback_count, callback_num)
            callback_name = callback.callback_name or indexed
            # TODO(hsgwa): Handle duplicate callback names with existing callback names.

            return TimerCallbackStruct(
                node_name=callback.node_name,
                symbol=callback.symbol,
                period_ns=callback.period_ns,
                publish_topic_names=None if callback.publish_topic_names is None
                else list(callback.publish_topic_names),
                callback_name=callback_name,
            )
        if isinstance(callback, SubscriptionCallbackValue):
            assert callback.subscribe_topic_name is not None
            self._callback_count[callback] = self._callback_count.get(
                callback, len(self._callback_count))
            callback_count = self._callback_count[callback]
            indexed = indexed_name(
                f'{self.node_name}/callback', callback_count, callback_num)
            callback_name = callback.callback_name or indexed
            # TODO(hsgwa): Handle duplicate callback names with existing callback names.
            return SubscriptionCallbackStruct(
                node_name=callback.node_name,
                symbol=callback.symbol,
                subscribe_topic_name=callback.subscribe_topic_name,
                publish_topic_names=None if callback.publish_topic_names is None
                else list(callback.publish_topic_names),
                callback_name=callback_name,
            )
        # Service callbacks support "read" only, not "export".
        # To avoid affecting exported files, special handling is done for service callbacks.
        # When the service is officially supported, the special processing will be removed.
        if isinstance(callback, ServiceCallbackValue):
            assert callback.service_name is not None
            self._srv_callback_count[callback] = self._srv_callback_count.get(
                callback, len(self._srv_callback_count))
            callback_count = self._srv_callback_count[callback]
            indexed = indexed_name(
                f'{self.node_name}/service_callback', callback_count, srv_callback_num)
            callback_name = callback.callback_name or indexed
            return ServiceCallbackStruct(
                node_name=callback.node_name,
                symbol=callback.symbol,
                service_name=callback.service_name,
                publish_topic_names=None if callback.publish_topic_names is None
                else list(callback.publish_topic_names),
                callback_name=callback_name,
            )
        # Service callbacks support "read" only, not "export".
        # To avoid affecting exported files, special handling is done for service callbacks.
        # When the service is officially supported, the special processing will be removed.
        if isinstance(callback, ServiceCallbackValue):
            assert callback.service_name is not None
            self._srv_callback_count[callback] = self._srv_callback_count.get(
                callback, len(self._srv_callback_count))
            callback_count = self._srv_callback_count[callback]
            indexed = indexed_name(
                f'{self.node_name}/service_callback', callback_count, srv_callback_num)
            callback_name = callback.callback_name or indexed
            return ServiceCallbackStruct(
                node_name=callback.node_name,
                symbol=callback.symbol,
                service_name=callback.service_name,
                publish_topic_names=None if callback.publish_topic_names is None
                else list(callback.publish_topic_names),
                callback_name=callback_name,
            )
        raise UnsupportedTypeError('Unsupported callback type')

    def _validate(self, callbacks: List[CallbackValue]) -> None:
        # check node name
        for callback in callbacks:
            if callback.node_id != self._node.node_id:
                msg = 'reader returns invalid callback value. '
                msg += f'get [{self._node.node_id}] value returns [{callback.node_id}]'
                raise InvalidReaderError(msg)

        # check callback name
        cb_names: List[str] = [
            cb.callback_name for cb in callbacks if cb.callback_name is not None]
        if len(cb_names) != len(set(cb_names)):
            msg = f'Duplicated callback names. node_name: {self._node.node_name}\n'
            for name in set(cb_names):
                if cb_names.count(name) >= 2:
                    msg += f'callback name: {name} \n'
            raise InvalidReaderError(msg)

        # check callback id
        cb_ids: List[str] = [
            cb.callback_id
            for cb
            in callbacks
            if cb.callback_id is not None
        ]
        if len(cb_names) != len(set(cb_names)):
            msg = f'Duplicated callback id. node_name: {self._node.node_name}\n'
            for cb_id in set(cb_ids):
                if cb_ids.count(cb_id) >= 2:
                    msg += f'callback id: {cb_id} \n'
            raise InvalidReaderError(msg)

    def find_callback(
        self,
        callback_id: str
    ) -> CallbackStruct:
        if callback_id in self._cb_dict.keys():
            return self._cb_dict[callback_id]

        msg = 'Failed to find callback. '
        msg += f'node_name: {self._node.node_name}, '
        msg += f'callback_id: {callback_id}, '
        raise ItemNotFoundError(msg)

    def search_callbacks(
        self,
        callback_ids: List[str]
    ) -> List[CallbackStruct]:
        """
        Search callbacks.

        Parameters
        ----------
        callback_ids : List[str, ...]
            target callback ids

        Returns
        -------
        List[CallbackStruct, ...]
            If the callback is not found, it returns an empty tuple.

        """
        callbacks: List[CallbackStruct] = []

        for callback_id in callback_ids:
            if callback_id not in self._cb_dict.keys():
                continue
            callbacks.append(self.find_callback(callback_id))

        return callbacks


class ExecutorValuesLoaded():

    def __init__(
        self,
        reader: ArchitectureReader,
        nodes_loaded: NodeValuesLoaded,
    ) -> None:
        execs: List[ExecutorStruct] = []

        exec_vals = reader.get_executors()
        # TODO(hsgwa): Checking for unique constraints on id and name
        num_digit = Util.num_digit(len(exec_vals))
        name_index = 0

        for executor in exec_vals:
            executor_name: str
            if executor.executor_name is None:
                executor_name = indexed_name('executor', name_index, num_digit)
                name_index += 1
                # TODO(hsgwa): Handle duplicate callback names with existing callback names.
            else:
                executor_name = executor.executor_name

            try:
                execs.append(
                    self._to_struct(executor_name, executor, nodes_loaded)
                )
            except Error as e:
                logger.warning(
                    'Failed to load executor. skip loading. '
                    f'executor_name = {executor_name}. {e}')

        self._data = execs

    @staticmethod
    def _to_struct(
        executor_name: str,
        executor: ExecutorValue,
        nodes_loaded: NodeValuesLoaded,
    ) -> ExecutorStruct:
        callback_group_values: List[CallbackGroupStruct] = []

        for cbg_id in executor.callback_group_ids:
            try:
                callback_group_values.append(
                    ExecutorValuesLoaded._find_struct_callback_group(
                        cbg_id, nodes_loaded)
                )
            except Error as e:
                logger.info(
                    f'Failed to load executor. executor_name: {executor_name}')
                logger.warn(e)

        return ExecutorStruct(
            executor.executor_type,
            callback_group_values,
            executor_name,
        )

    @staticmethod
    def _find_struct_callback_group(
        callback_group_id: str,
        nodes_loaded: NodeValuesLoaded,
    ) -> CallbackGroupStruct:
        return nodes_loaded.find_callback_group(callback_group_id)

    @property
    def data(self) -> List[ExecutorStruct]:
        return self._data


class PathValuesLoaded():
    def __init__(
        self,
        reader: ArchitectureReader,
        nodes_loaded: NodeValuesLoaded,
        communications_loaded: CommValuesLoaded,
    ) -> None:
        paths: List[PathStruct] = []
        for path in reader.get_paths():
            try:
                paths.append(
                    self._to_struct(path, nodes_loaded, communications_loaded)
                )
            except Error as e:
                logger.warning(f'Failed to load path. path_name={path.path_name}. {e}')

        self._data = paths

    @staticmethod
    def _to_struct(
        path_info: PathValue,
        nodes_loaded: NodeValuesLoaded,
        comms_loaded: CommValuesLoaded,
    ) -> PathStruct:
        node_paths_info = PathValuesLoaded._to_node_path_struct(
            list(path_info.node_path_values), nodes_loaded)

        child: List[Union[NodePathStruct, CommunicationStruct]] = []
        child.append(node_paths_info[0])
        for pub_node_path, sub_node_path in zip(node_paths_info[:-1], node_paths_info[1:]):
            topic_name = sub_node_path.subscribe_topic_name
            if topic_name is None:
                msg = 'topic name is None. '
                msg += f'publish_node: {pub_node_path.node_name}, '
                msg += f'subscribe_node: {sub_node_path.node_name}, '
                raise InvalidArgumentError(msg)
            comm_info = comms_loaded.find_communication(
                topic_name,
                pub_node_path.node_name,
                sub_node_path.node_name
            )

            child.append(comm_info)
            child.append(sub_node_path)

        return PathStruct(path_info.path_name, child)

    @staticmethod
    def _to_node_path_struct(
        node_path_values: List[NodePathValue],
        nodes_loaded: NodeValuesLoaded,
    ) -> List[NodePathStruct]:
        return [nodes_loaded.find_node_path(_) for _ in node_path_values]

    @property
    def data(self) -> List[PathStruct]:
        return self._data

    # def _insert_publishers_to_callbacks(
    #     self,
    #     publishers: List[PublisherInfo],
    #     callbacks: List[CallbackStructInfo]
    # ) -> List[CallbackStructInfo]:
    #     for publisher in publishers:
    #         if publisher.callback_name in [None, UNDEFINED_STR]:
    #             continue

    #         callback = Util.find_one(
    #             callbacks,
    #             lambda x: x.callback_name == publisher.callback_name)
    #         callback.publishers_info.append(publisher)

    #     # automatically assign if there is only one callback.
    #     if len(callbacks) == 1:
    #         callback = callbacks[0]
    #         publisher = PublisherInfo(
    #             publisher.node_name,
    #             publisher.topic_name,
    #             callback.callback_name,
    #         )
    #         callback.publishers_info.append(publisher)

    # def _find_callback(
    #     self,
    #     node_name: str,
    #     callback_name: str
    # ) -> CallbackStructInfo:
    #     for node in self.nodes:
    #         for callback in node.callbacks:
    #             if callback.node_name == node_name and callback.callback_name == callback_name:
    #                 return callback
    #     raise ItemNotFoundError(
    #         f'Failed to find callback. node_name: {node_name}, callback_name: {callback_name}')


class CallbackPathSearched():
    def __init__(
        self,
        node: NodeStruct,
    ) -> None:
        from .graph_search import CallbackPathSearcher
        self._data: List[NodePathStruct]

        searcher = CallbackPathSearcher(node)

        callbacks = node.callbacks
        paths: List[NodePathStruct] = []

        if callbacks is not None:
            for write_callback, read_callback in product(callbacks, callbacks):
                searched_paths = searcher.search(write_callback, read_callback)
                for path in searched_paths:
                    msg = 'Path Added: '
                    msg += f'subscribe: {path.subscribe_topic_name}, '
                    msg += f'publish: {path.publish_topic_name}, '
                    msg += f'callbacks: {path.callback_names}'
                    logger.info(msg)
                paths += searched_paths

        self._data = paths

    @property
    def data(self) -> List[NodePathStruct]:
        return self._data


class TopicIgnoredReader(ArchitectureReader):
    def __init__(
        self,
        reader: ArchitectureReader,
        ignore_topics: List[str],
    ) -> None:
        self._reader = reader
        self._ignore_topics = ignore_topics
        self._ignore_callback_ids = self._get_ignore_callback_ids(reader, ignore_topics)

    def get_publishers(self, node: NodeValue) -> List[PublisherValue]:
        publishers: List[PublisherValue] = []
        for publisher in self._reader.get_publishers(node):
            if publisher.topic_name in self._ignore_topics:
                continue
            publishers.append(publisher)
        return publishers

    def get_timers(self, node: NodeValue) -> List[TimerValue]:
        timers: List[TimerValue] = []
        for timer in self._reader.get_timers(node):
            timers.append(timer)
        return timers

    def get_callback_groups(
        self,
        node: NodeValue
    ) -> Sequence[CallbackGroupValue]:
        return [
            CallbackGroupValue(
                cbg.callback_group_type.type_name,
                cbg.node_name,
                cbg.node_id,
                tuple(
                    callback_id
                    for callback_id
                    in cbg.callback_ids
                    if callback_id not in self._ignore_callback_ids),
                cbg.callback_group_id,
                callback_group_name=cbg.callback_group_name
            )
            for cbg
            in self._reader.get_callback_groups(node)
        ]

    def get_executors(self) -> Sequence[ExecutorValue]:
        return self._reader.get_executors()

    def get_message_contexts(
        self,
        node: NodeValue
    ) -> Sequence[Dict]:
        return self._reader.get_message_contexts(node)

    def _filter_callback_id(
        self,
        callback_ids: List[str]
    ) -> List[str]:
        def is_not_ignored(callback_id: str):
            return callback_id not in self._ignore_callback_ids

        return list(Util.filter_items(is_not_ignored, callback_ids))

    @staticmethod
    def _get_ignore_callback_ids(
        reader: ArchitectureReader,
        ignore_topics: List[str]
    ) -> Set[str]:
        ignore_callback_ids: List[str] = []
        ignore_topic_set = set(ignore_topics)

        nodes = reader.get_nodes()
        for node in Progress.tqdm(nodes, 'Loading callbacks'):
            node = NodeValue(node.node_name, node.node_id)

            sub = reader.get_subscription_callbacks(node)
            for sub_val in sub:
                if sub_val.subscribe_topic_name not in ignore_topic_set:
                    continue

                if sub_val.callback_id is None:
                    continue

                ignore_callback_ids.append(sub_val.callback_id)

        return set(ignore_callback_ids)

    def get_paths(self) -> Sequence[PathValue]:
        return self._reader.get_paths()

    def get_node_names_and_cb_symbols(
        self,
        callback_group_id: str
    ) -> Sequence[Tuple[Optional[str], Optional[str]]]:
        return self._reader.get_node_names_and_cb_symbols(callback_group_id)

    def get_nodes(self) -> Sequence[NodeValueWithId]:
        return self._reader.get_nodes()

    def get_subscriptions(self, node: NodeValue) -> List[SubscriptionValue]:
        subscriptions: List[SubscriptionValue] = []
        for subscription in self._reader.get_subscriptions(node):
            if subscription.topic_name in self._ignore_topics:
                continue
            subscriptions.append(subscription)
        return subscriptions

    def get_services(self, node: NodeValue) -> List[ServiceValue]:
        return list(self._reader.get_services(node))

    def get_variable_passings(
        self,
        node: NodeValue
    ) -> Sequence[VariablePassingValue]:
        return self._reader.get_variable_passings(node)

    def get_timer_callbacks(
        self,
        node: NodeValue
    ) -> Sequence[TimerCallbackValue]:
        return self._reader.get_timer_callbacks(node)

    def get_subscription_callbacks(
        self,
        node: NodeValue
    ) -> Sequence[SubscriptionCallbackValue]:
        callbacks: List[SubscriptionCallbackValue] = []
        for subscription_callback in self._reader.get_subscription_callbacks(node):
            if subscription_callback.subscribe_topic_name in self._ignore_topics:
                continue
            callbacks.append(subscription_callback)
        return callbacks

    def get_service_callbacks(
        self,
        node: NodeValue
    ) -> Sequence[ServiceCallbackValue]:
        return self._reader.get_service_callbacks(node)<|MERGE_RESOLUTION|>--- conflicted
+++ resolved
@@ -902,23 +902,7 @@
         node: NodeValue
     ) -> None:
         self._data: Dict[str, CallbackGroupStruct] = {}
-<<<<<<< HEAD
-        callback_groups = reader.get_callback_groups(node)
-
-        # TODO(hsgwa): Checking for unique constraints on id and name
-
-        name_index = 0
-        for cbg in callback_groups:
-            self._validate(cbg, node)
-
-            cbg_name: str
-            if cbg.callback_group_name is None:
-                cbg_name = f'{node.node_name}/callback_group_{name_index}'
-                name_index += 1
-                # TODO(hsgwa): Handle duplicate callback names with existing callback names.
-            else:
-                cbg_name = cbg.callback_group_name
-=======
+
         _cbg_dict: Dict[CallbackGroupValue, int] = {}
         _srv_only_cbg_dict: Dict[CallbackGroupValue, int] = {}
 
@@ -930,20 +914,25 @@
             cb_count = len(cbs)
             return srv_cb_count == cb_count and srv_cb_count != 0
 
-        for cbg in reader.get_callback_groups(node):
+        callback_groups = reader.get_callback_groups(node)
+
+        for cbg in callback_groups:
             self._validate(cbg, node)
 
+            cbg_name: str
+
             if not _is_service_only_callbackgroup(cbg):
-                cbg_name = cbg.callback_group_name  \
-                    or f'{node.node_name}/callback_group_{len(_cbg_dict)}'
-                _cbg_dict[cbg] = len(_cbg_dict)
-
+                if cbg.callback_group_name is None:
+                    cbg_name = f'{node.node_name}/callback_group_{len(_cbg_dict)}'
+                    _cbg_dict[cbg] = len(_cbg_dict)
+                    # TODO(hsgwa): Handle duplicate callback names with existing callback names.
+                else:
+                    cbg_name = cbg.callback_group_name
             else:
                 cbg_name = cbg.callback_group_name  \
                     or f'{node.node_name}/service_only_callback_group_' \
                     + '{len(_srv_only_cbg_dict)}'
                 _srv_only_cbg_dict[cbg] = len(_srv_only_cbg_dict)
->>>>>>> 9c397228
 
             cbg_struct = CallbackGroupStruct(
                 cbg.callback_group_type,
@@ -1006,18 +995,14 @@
         self._srv_callback_count: Dict[CallbackValue, int] = {}
         self._cb_dict: Dict[str, CallbackStruct] = {}
 
-<<<<<<< HEAD
         # TODO(hsgwa): Checking for unique constraints on id and name
 
-        callback_num = Util.num_digit(len(callbacks))
-=======
         # Service callbacks are handled specially until formal support for the service is provided
         # callback_num = Util.num_digit(len(callbacks))
         callback_num = Util.num_digit(len(reader.get_timer_callbacks(node))
                                       + len(reader.get_subscription_callbacks(node)))
         srv_callback_num = Util.num_digit(len(reader.get_service_callbacks(node)))
 
->>>>>>> 9c397228
         for callback in callbacks:
             if callback.callback_id is None:
                 continue
