# Copyright 2021 Research Institute of Systems Planning, Inc.
#
# Licensed under the Apache License, Version 2.0 (the "License");
# you may not use this file except in compliance with the License.
# You may obtain a copy of the License at
#
#     http://www.apache.org/licenses/LICENSE-2.0
#
# Unless required by applicable law or agreed to in writing, software
# distributed under the License is distributed on an "AS IS" BASIS,
# WITHOUT WARRANTIES OR CONDITIONS OF ANY KIND, either express or implied.
# See the License for the specific language governing permissions and
# limitations under the License.

from __future__ import annotations

from itertools import product
<<<<<<< HEAD
from logging import getLogger
from typing import cast, Dict, List, Optional, Sequence, Set, Tuple, Union
=======
from logging import getLogger, WARN
from typing import Dict, List, Optional, Sequence, Set, Tuple, Union
>>>>>>> 22fd7921

from caret_analyze.architecture.struct.message_context import CallbackChainStruct


from .reader_interface import ArchitectureReader, UNDEFINED_STR
from .struct import (CallbackGroupStruct, CallbackStruct,
                     CommunicationStruct,
                     ExecutorStruct,
                     MessageContextStruct,
                     NodePathStruct, NodeStruct, PathStruct,
                     PublisherStruct,
                     ServiceCallbackStruct, ServiceStruct,
                     SubscriptionCallbackStruct, SubscriptionStruct,
                     TimerCallbackStruct, TimerStruct,
                     VariablePassingStruct)
from ..common import Progress, Util
from ..exceptions import (Error, InvalidArgumentError, InvalidReaderError,
                          InvalidYamlFormatError, ItemNotFoundError,
                          MultipleItemFoundError, UnsupportedTypeError)
from ..value_objects import (CallbackGroupValue,
                             CallbackValue,
                             ExecutorValue,
                             NodePathValue, NodeValue,
                             NodeValueWithId, PathValue,
                             PublisherValue,
                             ServiceCallbackValue,
                             ServiceValue,
                             SubscriptionCallbackValue,
                             SubscriptionValue,
                             TimerCallbackValue,
                             TimerValue, VariablePassingValue,
                             )

logger = getLogger(__name__)


def indexed_name(base_name: str, i: int, num_digit: int):
    index_str = str(i).zfill(num_digit)
    return f'{base_name}_{index_str}'


class ArchitectureLoaded():
    def __init__(
        self,
        reader: ArchitectureReader,
        ignore_topics: List[str]
    ) -> None:

        topic_ignored_reader = TopicIgnoredReader(reader, ignore_topics)

        self._nodes: List[NodeStruct]
        nodes_loaded = NodeValuesLoaded(topic_ignored_reader)

        self._nodes = nodes_loaded.data

        execs_loaded = ExecutorValuesLoaded(topic_ignored_reader, nodes_loaded)
        self._executors: List[ExecutorStruct]
        self._executors = execs_loaded.data

        comms_loaded = CommValuesLoaded(nodes_loaded)
        self._communications: List[CommunicationStruct]
        self._communications = comms_loaded.data

        paths_loaded = PathValuesLoaded(
            topic_ignored_reader, nodes_loaded, comms_loaded)
        self._named_paths: List[PathStruct]
        self._paths = paths_loaded.data

        # TODO(hsgwa): Workaround implementation to minimize merge conflicts. Need to refactor.
        # Remove caret_trace related nodes.
        self._nodes = [
            node
            for node
            in self._nodes
            if 'caret_trace_' not in node.node_name
        ]
        # Remove caret_trace related executors.
        self._executors = [
            executor
            for executor
            in self._executors
            if all('caret_trace_' not in cbg.node_name for cbg in executor.callback_groups)
        ]

        self._ignore_service()

        return None

    @property
    def paths(self) -> List[PathStruct]:
        return self._paths

    @property
    def executors(self) -> List[ExecutorStruct]:
        return self._executors

    @property
    def nodes(self) -> List[NodeStruct]:
        return self._nodes

    @property
    def communications(self) -> List[CommunicationStruct]:
        return self._communications

    def _ignore_service(self) -> None:
        # for node
        nodes = list(self._nodes)
        for n in nodes:
            ignored_callback_groups = []
            original_callback_groups = n.callback_groups
            if original_callback_groups is not None:
                for cbg in original_callback_groups:
                    if '/service_only_callback_group_'  \
                            in cbg.callback_group_name:
                        continue
                    cbg._callbacks = [cb for cb in cbg.callbacks
                                      if cb.service_name is None]
                    ignored_callback_groups.append(cbg)

            n._callback_groups = ignored_callback_groups

        self._nodes = nodes

        # for executor
        executors = list(self._executors)
        for executor in executors:
            cbg_values = [cbg for cbg in executor.callback_groups
                          if '/service_only_callback_group_'
                          not in cbg.callback_group_name]
            # for cbg in exec.callback_groups:
            executor._cbg_values = cbg_values


class CommValuesLoaded():

    def __init__(
        self,
        nodes_loaded: NodeValuesLoaded
    ) -> None:
        node_values = nodes_loaded.data

        data: List[CommunicationStruct] = []
        pub_sub_pair = product(node_values, node_values)

        node_pub: NodeStruct
        node_sub: NodeStruct
        for node_pub, node_sub in Progress.tqdm(pub_sub_pair, 'Searching communications.'):
            for pub, sub in product(node_pub.publishers, node_sub.subscriptions):
                if pub.topic_name != sub.topic_name:
                    continue
                data.append(
                    self._to_struct(nodes_loaded, pub, sub, node_pub, node_sub)
                )
        self._data = data

    @staticmethod
    def _to_struct(
        nodes_loaded: NodeValuesLoaded,
        pub: PublisherStruct,
        sub: SubscriptionStruct,
        node_pub: NodeStruct,
        node_sub: NodeStruct,
    ) -> CommunicationStruct:
        from ..common import Util

        try:
            callbacks_pub = None
            is_target_pub_cb = CommValuesLoaded.IsTargetPubCallback(pub)
            callback_values = nodes_loaded.get_callbacks(pub.node_name)
            callbacks_pub = list(Util.filter_items(is_target_pub_cb, callback_values))
        except ItemNotFoundError:
            logger.info(f'Failed to find publisher callback. {node_pub}. Skip loading')
        except MultipleItemFoundError:
            msg = 'Failed to identify subscription. Several candidates were found. Skip loading.'
            msg += f'node_name: {node_sub.node_name}, '
            msg += f'topic_name: {sub.topic_name}'
            logger.warning(msg)

        try:
            callback_sub = None
            is_target_sub_cb = CommValuesLoaded.IsTargetSubCallback(sub)
            callback_values = nodes_loaded.get_callbacks(sub.node_name)
            callback_sub = Util.find_one(is_target_sub_cb, callback_values)
        except ItemNotFoundError:
            logger.info(f'Failed to find publisher callback. {node_sub}. Skip loading')
        except MultipleItemFoundError:
            msg = 'Failed to identify subscription. Several candidates were found. Skip loading.'
            msg += f'node_name: {node_sub.node_name}, '
            msg += f'topic_name: {sub.topic_name}'
            logger.warning(msg)

        return CommunicationStruct(
            node_pub, node_sub, pub, sub, callbacks_pub, callback_sub)

    @property
    def data(self) -> List[CommunicationStruct]:
        return self._data

    def find_communication(
        self,
        topic_name: str,
        publish_node_name: str,
        subscribe_node_name: str,
    ) -> CommunicationStruct:
        from ..common import Util

        def is_target(comm: CommunicationStruct):
            return comm.publish_node_name == publish_node_name and \
                comm.subscribe_node_name == subscribe_node_name and \
                comm.topic_name == topic_name
        try:
            return Util.find_one(is_target, self.data)
        except ItemNotFoundError:
            msg = 'Failed to find communication. '
            msg += f'topic_name: {topic_name}, '
            msg += f'publish_node_name: {publish_node_name}, '
            msg += f'subscribe_node_name: {subscribe_node_name}, '

            raise ItemNotFoundError(msg)

    class IsTargetPubCallback:

        def __init__(self, publish: PublisherStruct):
            self._publish = publish

        def __call__(self, callback: CallbackStruct) -> bool:
            if callback.publish_topic_names is None:
                return False
            return self._publish.topic_name in callback.publish_topic_names

    class IsTargetSubCallback:

        def __init__(self, subscription: SubscriptionStruct):
            self._subscription = subscription

        def __call__(self, callback: CallbackStruct) -> bool:
            if callback.subscribe_topic_name is None:
                return False

            match = self._subscription.topic_name == callback.subscribe_topic_name
            if self._subscription.callback_name:
                match &= self._subscription.callback_name == callback.callback_name

            return match


class NodeValuesLoaded():

    def __init__(
        self,
        reader: ArchitectureReader,
    ) -> None:
        self._reader = reader
        nodes_struct: List[NodeStruct] = []
        self._cb_loaded: List[CallbacksLoaded] = []
        self._cbg_loaded: List[CallbackGroupsLoaded] = []

        nodes = reader.get_nodes()
        nodes = sorted(nodes, key=lambda x: x.node_name)
        try:
            self._validate(nodes)
        except InvalidReaderError as e:
            logger.warn(e)

        nodes = self._remove_duplicated(nodes)

        for node in Progress.tqdm(nodes, 'Loading nodes.'):
            try:
                node, cb_loaded, cbg_loaded = self._create_node(node, reader)
                nodes_struct.append(node)
                self._cb_loaded.append(cb_loaded)
                self._cbg_loaded.append(cbg_loaded)
            except Error as e:
                logger.warn(f'Failed to load node. node_name = {node.node_name}, {e}')

        nodes_struct = sorted(nodes_struct, key=lambda x: x.node_name)
        self._data = nodes_struct

    @staticmethod
    def _remove_duplicated(nodes: Sequence[NodeValueWithId]) -> Sequence[NodeValueWithId]:
        nodes_: List[NodeValueWithId] = []
        node_names: Set[str] = set()
        node_ids: Set[str] = set()
        for node in nodes:
            # remove if name and id are not unique
            if node.node_name not in node_names and node.node_id not in node_ids:
                node_names.add(node.node_name)
                node_ids.add(node.node_id)
                nodes_.append(node)
        return nodes_

    @staticmethod
    def _validate(nodes: Sequence[NodeValueWithId]):
        from itertools import groupby

        # validate node name uniqueness.
        node_names = [n.node_name for n in nodes]
        duplicated: List[str] = []
        for node_name, group in groupby(node_names):
            if len(list(group)) >= 2:
                duplicated.append(node_name)
        if len(duplicated) >= 1:
            raise InvalidReaderError(f'Duplicated node name. {duplicated}. Use first node only.')

        # validate node id uniqueness.
        node_ids = [n.node_id for n in nodes]
        for node_id, group in groupby(node_ids):
            if len(list(group)) >= 2:
                duplicated.append(node_id)
        if len(duplicated) >= 1:
            raise InvalidReaderError(f'Duplicated node id. {duplicated}. Use first id only.')

    @property
    def data(self) -> List[NodeStruct]:
        return self._data

    def get_callbacks(
        self,
        node_name: str
    ) -> List[CallbackStruct]:
        from ..common import Util
        try:
            cb_loaded: CallbacksLoaded
            cb_loaded = Util.find_one(lambda x: x.node_name == node_name, self._cb_loaded)
            return cb_loaded.data
        except ItemNotFoundError:
            msg = 'Failed to find node. '
            msg += f'node_name: {node_name}'
            raise ItemNotFoundError(msg)

    def find_node(self, node_name: str) -> NodeStruct:
        from ..common import Util
        try:
            return Util.find_one(lambda x: x.node_name == node_name, self.data)
        except ItemNotFoundError:
            msg = 'Failed to find node. '
            msg += f'node_name: {node_name}'
            raise ItemNotFoundError(msg)

    def find_node_path(
        self,
        node_path_value: NodePathValue,
    ) -> NodePathStruct:
        from ..common import Util

        def is_target(value: NodePathStruct):
            return value.publish_topic_name == node_path_value.publish_topic_name and \
                value.subscribe_topic_name == node_path_value.subscribe_topic_name

        node_value = self.find_node(node_path_value.node_name)
        try:
            return Util.find_one(is_target, node_value.paths)
        except ItemNotFoundError:
            msg = 'Failed to find node path value. '
            msg += f' node_name: {node_path_value.node_name}'
            msg += f' publish_topic_name: {node_path_value.publish_topic_name}'
            msg += f' subscribe_topic_name: {node_path_value.subscribe_topic_name}'
            raise ItemNotFoundError(msg)
        except MultipleItemFoundError as e:
            raise MultipleItemFoundError(
                f'{e}'
                f' node_name: {node_path_value.node_name}'
                f' publish_topic_name: {node_path_value.publish_topic_name}'
                f' subscribe_topic_name: {node_path_value.subscribe_topic_name}'
            )

    def find_callback_group(
        self,
        callback_group_id: str
    ) -> CallbackGroupStruct:
        for cbg_loaded in self._cbg_loaded:
            try:
                return cbg_loaded.find_callback_group(callback_group_id)
            except ItemNotFoundError:
                pass

        msg = f'Failed to find callback group. callback_group_id: {callback_group_id}.\n'
        node_names_and_cb_symbols = self._reader.get_node_names_and_cb_symbols(callback_group_id)
        for i, node_name_and_cb_symbol in enumerate(node_names_and_cb_symbols):
            msg += f'\t|node name {i}| {node_name_and_cb_symbol[0]}.\n'
            msg += f'\t|callback symbol {i}| {node_name_and_cb_symbol[1]}.\n'
        raise ItemNotFoundError(msg)

    def find_callback(
        self,
        callback_id: str
    ) -> CallbackStruct:
        for cb_loaded in self._cb_loaded:
            try:
                return cb_loaded.find_callback(callback_id)
            except ItemNotFoundError:
                pass
        raise ItemNotFoundError(f'Failed to find callback. callback_id={callback_id}')

    def find_callbacks(
        self,
        callback_ids: List[str]
    ) -> List[CallbackStruct]:
        callbacks: List[CallbackStruct] = []
        for cb_loaded in self._cb_loaded:
            callbacks += cb_loaded.search_callbacks(callback_ids)

        if len(callbacks) < len(callback_ids):
            raise ItemNotFoundError(f'Failed to find callback. callback_ids={callback_ids}')

        return callbacks

    @staticmethod
    def _create_node(
        node: NodeValue,
        reader: ArchitectureReader,
    ) -> Tuple[NodeStruct, CallbacksLoaded, CallbackGroupsLoaded]:

        callbacks_loaded = CallbacksLoaded(reader, node)

        publishers: List[PublisherStruct]
        publishers = PublishersLoaded(reader, callbacks_loaded, node).data

        subscriptions: List[SubscriptionStruct]
        subscriptions = SubscriptionsLoaded(reader, callbacks_loaded, node).data

        services: List[ServiceStruct]
        services = ServicesLoaded(reader, callbacks_loaded, node).data

        timers: List[TimerStruct]
        timers = TimersLoaded(reader, callbacks_loaded, node).data

        callback_groups: List[CallbackGroupStruct]
        cbg_loaded = CallbackGroupsLoaded(reader, callbacks_loaded, node)
        callback_groups = cbg_loaded.data

        variable_passings: List[VariablePassingStruct]
        variable_passings = VariablePassingsLoaded(
            reader, callbacks_loaded, node).data

        node_struct = NodeStruct(
            node.node_name, list(publishers), list(subscriptions), list(services),
            list(timers), [], list(callback_groups), list(variable_passings)
        )

        try:
            node_paths = NodeValuesLoaded._search_node_paths(node_struct, reader)
            node_path_added = NodeStruct(
                node_struct.node_name, node_struct.publishers,
                node_struct.subscriptions,
                node_struct.services,
                node_struct.timers,
                list(node_paths), node_struct.callback_groups,
                node_struct.variable_passings
            )

            return node_path_added, callbacks_loaded, cbg_loaded
        except Error as e:
            # If the node path registration fails,
            # it returns with empty node path.
            logger.warning(e)
            return node_struct, callbacks_loaded, cbg_loaded

    @staticmethod
    def _search_node_paths(
        node: NodeStruct,
        reader: ArchitectureReader
    ) -> List[NodePathStruct]:

        node_paths: List[NodePathStruct] = []

        # add callback-graph paths
        logger.info('[callback_chain]')
        node_paths += list(CallbackPathSearched(node).data)

        # add pub-sub pair graph paths
        logger.info('\n[pub-sub pair]')
        pubs = node.publishers
        subs = node.subscriptions
        node_path_pub_sub_pairs = NodePathCreated(subs, pubs).data
        for node_path in node_path_pub_sub_pairs:
            added_pub_sub_pairs = [(n.publish_topic_name, n.subscribe_topic_name)
                                   for n in node_paths]
            pub_sub_pair = (node_path.publish_topic_name,
                            node_path.subscribe_topic_name)

            if pub_sub_pair not in added_pub_sub_pairs:
                node_paths.append(node_path)

                logger.info(
                    'Path Added: '
                    f'subscribe: {node_path.subscribe_topic_name}, '
                    f'publish: {node_path.publish_topic_name}, '
                )

        # add dummy node paths
        logger.info('\n[dummy paths]')
        for pub in node.publishers:
            added_pub_sub_pairs = [(n.publish_topic_name, n.subscribe_topic_name)
                                   for n in node_paths]
            node_path = NodePathStruct(
                node.node_name,
                None,
                pub,
                None,
                None
            )
            pub_sub_pair = (node_path.publish_topic_name,
                            node_path.subscribe_topic_name)
            if pub_sub_pair not in added_pub_sub_pairs:
                node_paths.append(node_path)
                logger.info(
                    'Path Added: '
                    f'subscribe: {node_path.subscribe_topic_name}, '
                    f'publish: {node_path.publish_topic_name}, '
                )

        for sub in node.subscriptions:
            added_pub_sub_pairs = [(n.publish_topic_name, n.subscribe_topic_name)
                                   for n in node_paths]
            node_path = NodePathStruct(
                node.node_name,
                sub,
                None,
                None,
                None
            )
            pub_sub_pair = (node_path.publish_topic_name,
                            node_path.subscribe_topic_name)
            if pub_sub_pair not in added_pub_sub_pairs:
                node_paths.append(node_path)
                logger.info(
                    'Path Added: '
                    f'subscribe: {node_path.subscribe_topic_name}, '
                    f'publish: {node_path.publish_topic_name}'
                )

        message_contexts: List[MessageContextStruct] = []
        message_contexts += list(MessageContextsLoaded(reader, node, node_paths).data)

        # assign message context to each node paths
        node_paths = NodeValuesLoaded._message_context_assigned(
            node_paths, message_contexts)

        logger.info(f'\n{len(node_paths)} paths found in {node.node_name}.')

        logger.info('\n-----\n[message context assigned]')
        for path in node_paths:
            message_context = None
            if path.message_context is not None:
                message_context = path.message_context.type_name

            logger.info(
                f'subscribe: {path.subscribe_topic_name}, '
                f'publish: {path.publish_topic_name}, '
                f'message_context: {message_context}'
            )

        return node_paths

    @staticmethod
    def _message_context_assigned(
        node_paths: Sequence[NodePathStruct],
        message_contexts: Sequence[MessageContextStruct],
    ) -> List[NodePathStruct]:
        node_paths_ = list(node_paths)
        for i, node_path in enumerate(node_paths_):
            for context in message_contexts:
                if node_path.subscription is None or \
                        node_path.publisher is None:
                    continue

                if not context.is_applicable_path(
                    node_path.subscription,
                    node_path.publisher,
                    node_path.callbacks
                ):
                    continue

                node_paths_[i] = NodePathStruct(
                    node_path.node_name,
                    node_path.subscription,
                    node_path.publisher,
                    node_path.child,
                    context
                )
        return node_paths_


class MessageContextsLoaded:
    def __init__(
        self,
        reader: ArchitectureReader,
        node: NodeStruct,
        node_paths: Sequence[NodePathStruct]
    ) -> None:
        self._data: List[MessageContextStruct]
        data: List[MessageContextStruct] = []

        context_dicts = reader.get_message_contexts(NodeValue(node.node_name, None))
        pub_sub_pairs: List[Tuple[Optional[str], Optional[str]]] = []
        for context_dict in context_dicts:
            try:
                context_type = context_dict['context_type']
                if context_type == UNDEFINED_STR:
                    logger.info(f'message context is UNDEFINED. {context_dict}')
                    continue
                node_path = self.get_node_path(node_paths,
                                               context_dict['publisher_topic_name'],
                                               context_dict['subscription_topic_name'])
                data.append(self._to_struct(context_dict, node_path))
                pair = (node_path.publish_topic_name, node_path.subscribe_topic_name)
                pub_sub_pairs.append(pair)
            except Error as e:
                logger.warning(e)

        for context in self._create_callback_chain(node_paths):
            pub_sub_pair = (context.publisher_topic_name, context.subscription_topic_name)
            if context not in data and pub_sub_pair not in pub_sub_pairs:
                data.append(context)

        self._data = data

    @staticmethod
    def get_node_path(
        node_paths: Sequence[NodePathStruct],
        publisher_topic_name: str,
        subscription_topic_name: str
    ) -> NodePathStruct:
        def is_target(path: NodePathValue):
            return path.publish_topic_name == publisher_topic_name and \
                path.subscribe_topic_name == subscription_topic_name
        return Util.find_one(is_target, node_paths)

    @property
    def data(self) -> List[MessageContextStruct]:
        return self._data

    @staticmethod
    def _create_callback_chain(
        node_paths: Sequence[NodePathStruct]
    ) -> List[MessageContextStruct]:
        chains: List[MessageContextStruct] = []
        for path in node_paths:
            if path.callbacks is not None:
                chains.append(
                    CallbackChainStruct(
                        path.node_name,
                        {},
                        path.subscription,
                        path.publisher,
                        path.callbacks)
                )
        return chains

    @staticmethod
    def _to_struct(
        context_dict: Dict,
        node_path: NodePathStruct
    ) -> MessageContextStruct:
        type_name = context_dict['context_type']

        try:
            return MessageContextStruct.create_instance(
                type_name,
                context_dict,
                node_path.node_name,
                node_path.subscription,
                node_path.publisher,
                node_path.callbacks)
        except UnsupportedTypeError:
            raise InvalidYamlFormatError(
                'Failed to load message context. '
                f'node_name: {node_path.node_name}, '
                f'context: {context_dict}')


class NodePathCreated:
    def __init__(
        self,
        subscription_values: List[SubscriptionStruct],
        publisher_values: List[PublisherStruct],
    ) -> None:
        paths: List[NodePathStruct] = []
        for sub, pub in product(subscription_values, publisher_values):
            paths.append(
                NodePathStruct(sub.node_name, sub, pub, None, None)
            )

        self._data = paths

    @property
    def data(self) -> List[NodePathStruct]:
        return self._data


class PublishersLoaded:
    def __init__(
        self,
        reader: ArchitectureReader,
        callbacks_loaded: CallbacksLoaded,
        node: NodeValue
    ) -> None:
        # TODO(miyakoshi): duplicate check is unnecessary because no id. (Pub:Callback=1:n)
        publisher_values = reader.get_publishers(node)
        self._data = [self._to_struct(callbacks_loaded, pub)
                      for pub in publisher_values]

    @staticmethod
    def _to_struct(
        callbacks_loaded: CallbacksLoaded,
        publisher_value: PublisherValue
    ) -> PublisherStruct:

        pub_callbacks: List[CallbackStruct] = []
        if publisher_value.callback_ids is not None:
            for callback_id in publisher_value.callback_ids:
                if callback_id == UNDEFINED_STR:
                    continue
                pub_callbacks.append(
                    callbacks_loaded.find_callback(callback_id))

        # May be assigned incorrectly for service or client-only nodes
        callbacks = PublishersLoaded._get_callbacks(callbacks_loaded)
        srv_ignored_callbacks = [c for c in callbacks if not isinstance(c, ServiceCallbackStruct)]
        if len(pub_callbacks) == 0 and len(srv_ignored_callbacks) == 1:
            pub_callbacks.append(callbacks[0])

        for callback in callbacks:
            if callback.publish_topic_names is None:
                continue
            if publisher_value.topic_name in callback.publish_topic_names and \
                    callback not in pub_callbacks:
                pub_callbacks.append(callback)

        return PublisherStruct(
            publisher_value.node_name,
            publisher_value.topic_name,
            callback_values=pub_callbacks,
        )

    @staticmethod
    def _get_callbacks(
        callbacks_loaded: CallbacksLoaded,
    ) -> List[CallbackStruct]:
        def is_user_defined(callback: CallbackStruct):
            if isinstance(callback, SubscriptionCallbackStruct):
                if callback.subscribe_topic_name == '/parameter_events':
                    return False
            return True

        callbacks = callbacks_loaded.data
        return Util.filter_items(is_user_defined, callbacks)

    @property
    def data(self) -> List[PublisherStruct]:
        return self._data


class SubscriptionsLoaded:
    def __init__(
        self,
        reader: ArchitectureReader,
        callbacks_loaded: CallbacksLoaded,
        node: NodeValue
    ) -> None:
        # duplicate check for callback_id
        subscription_values = reader.get_subscriptions(node)
        subscription_values = sorted(subscription_values, key=lambda x: x.callback_id or '')
        try:
            self._validate(subscription_values)
        except InvalidReaderError as e:
            logger.warn(e)

        subscription_values = self._remove_duplicated(subscription_values)

        self._data = [self._to_struct(callbacks_loaded, sub)
                      for sub in subscription_values]

    @staticmethod
    def _validate(callback_vals: List[SubscriptionValue]):
        from itertools import groupby

        # validate callback id uniqueness.
        callback_ids = [n.callback_id for n in callback_vals]
        duplicated: List[str] = []
        for callback_id, group in groupby(callback_ids):
            if callback_id is not None:
                if len(list(group)) >= 2:
                    duplicated.append(cast(str, callback_id))
        if len(duplicated) >= 1:
            msg = f'Duplicated callback id. {duplicated}. Use first callback id only.'
            raise InvalidReaderError(msg)

    @staticmethod
    def _remove_duplicated(callback_vals: List[SubscriptionValue]) -> List[SubscriptionValue]:
        ids_: List[SubscriptionValue] = []
        callback_ids: Set[str] = set()
        for callback in callback_vals:
            # remove if callback id are not unique
            if callback.callback_id is None:
                callback_ids.add(cast(str, callback.callback_id))
                ids_.append(callback)
            elif callback.callback_id not in callback_ids:
                callback_ids.add(cast(str, callback.callback_id))
                ids_.append(callback)
        return ids_

    def _to_struct(
        self,
        callbacks_loaded: CallbacksLoaded,
        subscription_value: SubscriptionValue
    ) -> SubscriptionStruct:
        sub_callback: Optional[SubscriptionCallbackStruct] = None

        if subscription_value.callback_id is not None:
            sub_callback = callbacks_loaded.find_callback(
                subscription_value.callback_id)  # type: ignore

            assert isinstance(sub_callback, SubscriptionCallbackStruct)

        return SubscriptionStruct(
            subscription_value.node_name,
            subscription_value.topic_name,
            sub_callback
        )

    @property
    def data(self) -> List[SubscriptionStruct]:
        return self._data


class ServicesLoaded:
    def __init__(
        self,
        reader: ArchitectureReader,
        callbacks_loaded: CallbacksLoaded,
        node: NodeValue
    ) -> None:
        # duplicate check for callback_id
        services_values = reader.get_services(node)
        services_values = sorted(services_values, key=lambda x: x.callback_id or '')
        try:
            self._validate(services_values)
        except InvalidReaderError as e:
            logger.warn(e)

        services_values = self._remove_duplicated(services_values)

        self._data = [self._to_struct(callbacks_loaded, srv)
                      for srv in services_values]

    @staticmethod
    def _validate(callback_vals: List[ServiceValue]):
        from itertools import groupby

        # validate callback id uniqueness.
        callback_ids = [n.callback_id for n in callback_vals]
        duplicated: List[str] = []
        for callback_id, group in groupby(callback_ids):
            if callback_id is not None:
                if len(list(group)) >= 2:
                    duplicated.append(cast(str, callback_id))
        if len(duplicated) >= 1:
            msg = f'Duplicated callback id. {duplicated}. Use first callback id only.'
            raise InvalidReaderError(msg)

    @staticmethod
    def _remove_duplicated(callback_vals: List[ServiceValue]) -> List[ServiceValue]:
        ids_: List[ServiceValue] = []
        callback_ids: Set[str] = set()
        for callback in callback_vals:
            # remove if callback id are not unique
            if callback.callback_id is None:
                callback_ids.add(cast(str, callback.callback_id))
                ids_.append(callback)
            elif callback.callback_id not in callback_ids:
                callback_ids.add(cast(str, callback.callback_id))
                ids_.append(callback)
        return ids_

    def _to_struct(
        self,
        callbacks_loaded: CallbacksLoaded,
        service_value: ServiceValue
    ) -> ServiceStruct:
        srv_callback: Optional[ServiceCallbackStruct] = None

        if service_value.callback_id is not None:
            srv_callback = callbacks_loaded.find_callback(
                service_value.callback_id)  # type: ignore

            assert isinstance(srv_callback, ServiceCallbackStruct)

        return ServiceStruct(
            service_value.node_name,
            service_value.service_name,
            srv_callback
        )

    @property
    def data(self) -> List[ServiceStruct]:
        return self._data


class TimersLoaded:
    def __init__(
        self,
        reader: ArchitectureReader,
        callbacks_loaded: CallbacksLoaded,
        node: NodeValue
    ) -> None:
        timer_values = reader.get_timers(node)

        # duplicate check for callback_id
        timer_values = sorted(timer_values, key=lambda x: x.callback_id or '')
        try:
            self._validate(timer_values)
        except InvalidReaderError as e:
            logger.warn(e)

        timer_values = self._remove_duplicated(timer_values)

        self._data = [self._to_struct(callbacks_loaded, timer)
                      for timer in timer_values]

    @staticmethod
    def _validate(callback_vals: List[TimerValue]):
        from itertools import groupby

        # validate callback id uniqueness.
        callback_ids = [n.callback_id for n in callback_vals]
        duplicated: List[str] = []
        for callback_id, group in groupby(callback_ids):
            if callback_id is not None:
                if len(list(group)) >= 2:
                    duplicated.append(cast(str, callback_id))
        if len(duplicated) >= 1:
            msg = f'Duplicated callback id. {duplicated}. Use first callback id only.'
            raise InvalidReaderError(msg)

    @staticmethod
    def _remove_duplicated(callback_vals: List[TimerValue]) -> List[TimerValue]:
        ids_: List[TimerValue] = []
        callback_ids: Set[str] = set()
        for callback in callback_vals:
            # remove if callback id are not unique
            if callback.callback_id is None:
                callback_ids.add(cast(str, callback.callback_id))
                ids_.append(callback)
            elif callback.callback_id not in callback_ids:
                callback_ids.add(cast(str, callback.callback_id))
                ids_.append(callback)
        return ids_

    def _to_struct(
        self,
        callbacks_loaded: CallbacksLoaded,
        timer_value: TimerValue
    ) -> TimerStruct:

        timer_callback: Optional[TimerCallbackStruct] = None

        if timer_value.callback_id is not None:
            timer_callback = callbacks_loaded.find_callback(
                timer_value.callback_id)  # type: ignore

        return TimerStruct(
            timer_value.node_name,
            timer_value.period,
            timer_callback
        )

    @property
    def data(self) -> List[TimerStruct]:
        return self._data


class VariablePassingsLoaded():
    def __init__(
        self,
        reader: ArchitectureReader,
        callbacks_loaded: CallbacksLoaded,
        node: NodeValue,
    ) -> None:
        data: List[VariablePassingStruct] = []

        for var_pass in reader.get_variable_passings(node):
            if var_pass.callback_id_read == UNDEFINED_STR or\
                    var_pass.callback_id_write == UNDEFINED_STR:
                continue
            data.append(
                VariablePassingStruct(
                    node.node_name,
                    callback_write=callbacks_loaded.find_callback(
                        var_pass.callback_id_write),
                    callback_read=callbacks_loaded.find_callback(
                        var_pass.callback_id_read)
                )
            )

        self._data: List[VariablePassingStruct]
        self._data = data

    @property
    def data(self) -> List[VariablePassingStruct]:
        return self._data


class CallbackGroupsLoaded():
    def __init__(
        self,
        reader: ArchitectureReader,
        callbacks_loaded: CallbacksLoaded,
        node: NodeValue
    ) -> None:
        self._data: Dict[str, CallbackGroupStruct] = {}

        _cbg_dict: Dict[CallbackGroupValue, int] = {}
        _srv_only_cbg_dict: Dict[CallbackGroupValue, int] = {}

        # ignore callback_group containing only service callbacks
        def _is_service_only_callbackgroup(cbg: CallbackGroupValue):
            cbs = self._get_callbacks(callbacks_loaded, cbg)
            srv_cb_count = len([cb for cb in cbs
                                if isinstance(cb, ServiceCallbackStruct)])
            cb_count = len(cbs)
            return srv_cb_count == cb_count and srv_cb_count != 0

        # duplicate check for callback_group_id
        callback_groups = reader.get_callback_groups(node)
        callback_groups = sorted(callback_groups, key=lambda x: x.callback_group_id)
        try:
            self._validate_id(callback_groups)
        except InvalidReaderError as e:
            logger.warn(e)

        callback_groups = self._remove_duplicated(callback_groups)

        duplicated_names: Set[str] = set()

        for cbg in callback_groups:
            self._validate(cbg, node)

            cbg_name: str

            if not _is_service_only_callbackgroup(cbg):
                if cbg.callback_group_name is None:
                    cbg_name = f'{node.node_name}/callback_group_{len(_cbg_dict)}'
                    _cbg_dict[cbg] = len(_cbg_dict)
                    # TODO(hsgwa): Handle duplicate callback names with existing callback names.
                else:
                    cbg_name = cbg.callback_group_name
            else:
                cbg_name = cbg.callback_group_name  \
                    or f'{node.node_name}/service_only_callback_group_' \
                    + '{len(_srv_only_cbg_dict)}'
                _srv_only_cbg_dict[cbg] = len(_srv_only_cbg_dict)

            cbg_struct = CallbackGroupStruct(
                cbg.callback_group_type,
                node.node_name,
                self._get_callbacks(callbacks_loaded, cbg),
                cbg_name
            )

            try:
                if self._validate_name(cbg_name, duplicated_names):
                    duplicated_names.add(cast(str, cbg_name))
                    self._data[cbg.callback_group_id] = cbg_struct
            except InvalidReaderError as e:
                logger.warn(e)

    @staticmethod
    def _validate_name(name, names):
        if name not in names:
            return True
        else:
            msg = f'Duplicated callback name. {name}. Use first callback name only.'
            raise InvalidReaderError(msg)

    @staticmethod
    def _validate_id(callback_vals: List[CallbackGroupValue]):
        from itertools import groupby

        # validate callback group id uniqueness.
        callback_ids = [n.callback_group_id for n in callback_vals]
        duplicated: List[str] = []
        for callback_id, group in groupby(callback_ids):
            if len(list(group)) >= 2:
                duplicated.append(cast(str, callback_id))
        if len(duplicated) >= 1:
            msg = f'Duplicated callback id. {duplicated}. Use first callback id only.'
            raise InvalidReaderError(msg)

    @staticmethod
    def _remove_duplicated(callback_vals: List[CallbackGroupValue]) -> List[CallbackGroupValue]:
        ids_: List[CallbackGroupValue] = []
        callback_ids: Set[str] = set()
        for callback in callback_vals:
            # remove if callback id are not unique
            if callback.callback_group_id not in callback_ids:
                callback_ids.add(cast(str, callback.callback_group_id))
                ids_.append(callback)
        return ids_

    @staticmethod
    def _validate(cbg: CallbackGroupValue, node: NodeValue):
        # TODO: add callback group id validation

        if len(cbg.callback_ids) != len(set(cbg.callback_ids)):
            raise InvalidReaderError(f'duplicated callback id. {node}, {cbg}')

    @property
    def data(self) -> List[CallbackGroupStruct]:
        return list(self._data.values())

    def find_callback_group(self, callback_group_id: str):
        if callback_group_id in self._data:
            return self._data[callback_group_id]

        raise ItemNotFoundError('')

    def _get_callbacks(
        self,
        callbacks_loaded: CallbacksLoaded,
        callback_group: CallbackGroupValue,
    ) -> List[CallbackStruct]:
        callback_structs: List[CallbackStruct] = []
        for callback_id in callback_group.callback_ids:
            # Ensure that the callback information exists.
            callback_struct = callbacks_loaded.find_callback(callback_id)
            callback_structs.append(callback_struct)
        return callback_structs


class CallbacksLoaded():

    def __init__(
        self,
        reader: ArchitectureReader,
        node: NodeValue,
    ) -> None:
        self._node = node
        callbacks: List[CallbackValue] = []
        callbacks += reader.get_timer_callbacks(node)
        callbacks += reader.get_subscription_callbacks(node)
        callbacks += reader.get_service_callbacks(node)

        self._validate(callbacks)
        self._callbacks = callbacks

        self._callback_count: Dict[CallbackValue, int] = {}
        # "_srv_callback_count" will be integrated
        # into "_callback_count" when the service is officially supported.
        self._srv_callback_count: Dict[CallbackValue, int] = {}
        self._cb_dict: Dict[str, CallbackStruct] = {}

        # TODO(hsgwa): Checking for unique constraints on id and name

        # Service callbacks are handled specially until formal support for the service is provided
        # callback_num = Util.num_digit(len(callbacks))
        callback_num = Util.num_digit(len(reader.get_timer_callbacks(node))
                                      + len(reader.get_subscription_callbacks(node)))
        srv_callback_num = Util.num_digit(len(reader.get_service_callbacks(node)))

        for callback in callbacks:
            if callback.callback_id is None:
                continue
            self._cb_dict[callback.callback_id] = self._to_struct(
                callback, callback_num, srv_callback_num)

    @property
    def node_name(self) -> str:
        return self._node.node_name

    @property
    def data(self) -> List[CallbackStruct]:
        return list(self._cb_dict.values())

    def _to_struct(
        self,
        callback: CallbackValue,
        callback_num: int,
        srv_callback_num: int
    ) -> CallbackStruct:

        if isinstance(callback, TimerCallbackValue):
            self._callback_count[callback] = self._callback_count.get(
                callback, len(self._callback_count))
            callback_count = self._callback_count[callback]
            indexed = indexed_name(
                f'{self.node_name}/callback', callback_count, callback_num)
            callback_name = callback.callback_name or indexed
            # TODO(hsgwa): Handle duplicate callback names with existing callback names.

            return TimerCallbackStruct(
                node_name=callback.node_name,
                symbol=callback.symbol,
                period_ns=callback.period_ns,
                publish_topic_names=None if callback.publish_topic_names is None
                else list(callback.publish_topic_names),
                callback_name=callback_name,
                construction_order=callback.construction_order
            )
        if isinstance(callback, SubscriptionCallbackValue):
            assert callback.subscribe_topic_name is not None
            self._callback_count[callback] = self._callback_count.get(
                callback, len(self._callback_count))
            callback_count = self._callback_count[callback]
            indexed = indexed_name(
                f'{self.node_name}/callback', callback_count, callback_num)
            callback_name = callback.callback_name or indexed
            # TODO(hsgwa): Handle duplicate callback names with existing callback names.
            return SubscriptionCallbackStruct(
                node_name=callback.node_name,
                symbol=callback.symbol,
                subscribe_topic_name=callback.subscribe_topic_name,
                publish_topic_names=None if callback.publish_topic_names is None
                else list(callback.publish_topic_names),
                callback_name=callback_name,
                construction_order=callback.construction_order
            )
        # Service callbacks support "read" only, not "export".
        # To avoid affecting exported files, special handling is done for service callbacks.
        # When the service is officially supported, the special processing will be removed.
        if isinstance(callback, ServiceCallbackValue):
            assert callback.service_name is not None
            self._srv_callback_count[callback] = self._srv_callback_count.get(
                callback, len(self._srv_callback_count))
            callback_count = self._srv_callback_count[callback]
            indexed = indexed_name(
                f'{self.node_name}/service_callback', callback_count, srv_callback_num)
            callback_name = callback.callback_name or indexed
            return ServiceCallbackStruct(
                node_name=callback.node_name,
                symbol=callback.symbol,
                service_name=callback.service_name,
                publish_topic_names=None if callback.publish_topic_names is None
                else list(callback.publish_topic_names),
                callback_name=callback_name,
                construction_order=callback.construction_order
            )
        # Service callbacks support "read" only, not "export".
        # To avoid affecting exported files, special handling is done for service callbacks.
        # When the service is officially supported, the special processing will be removed.
        if isinstance(callback, ServiceCallbackValue):
            assert callback.service_name is not None
            self._srv_callback_count[callback] = self._srv_callback_count.get(
                callback, len(self._srv_callback_count))
            callback_count = self._srv_callback_count[callback]
            indexed = indexed_name(
                f'{self.node_name}/service_callback', callback_count, srv_callback_num)
            callback_name = callback.callback_name or indexed
            return ServiceCallbackStruct(
                node_name=callback.node_name,
                symbol=callback.symbol,
                service_name=callback.service_name,
                publish_topic_names=None if callback.publish_topic_names is None
                else list(callback.publish_topic_names),
                callback_name=callback_name,
                construction_order=callback.construction_order
            )
        raise UnsupportedTypeError('Unsupported callback type')

    def _validate(self, callbacks: List[CallbackValue]) -> None:
        # check node name
        for callback in callbacks:
            if callback.node_id != self._node.node_id:
                msg = 'reader returns invalid callback value. '
                msg += f'get [{self._node.node_id}] value returns [{callback.node_id}]'
                raise InvalidReaderError(msg)

        # check callback name
        cb_names: List[str] = [
            cb.callback_name for cb in callbacks if cb.callback_name is not None]
        if len(cb_names) != len(set(cb_names)):
            msg = f'Duplicated callback names. node_name: {self._node.node_name}\n'
            for name in set(cb_names):
                if cb_names.count(name) >= 2:
                    msg += f'callback name: {name} \n'
            raise InvalidReaderError(msg)

        # check callback id
        cb_ids: List[str] = [
            cb.callback_id
            for cb
            in callbacks
            if cb.callback_id is not None
        ]
        if len(cb_ids) != len(set(cb_ids)):
            msg = f'Duplicated callback id. node_name: {self._node.node_name}\n'
            for cb_id in set(cb_ids):
                if cb_ids.count(cb_id) >= 2:
                    msg += f'callback id: {cb_id} \n'
            raise InvalidReaderError(msg)

    def find_callback(
        self,
        callback_id: str
    ) -> CallbackStruct:
        if callback_id in self._cb_dict.keys():
            return self._cb_dict[callback_id]

        msg = 'Failed to find callback. '
        msg += f'node_name: {self._node.node_name}, '
        msg += f'callback_id: {callback_id}, '
        raise ItemNotFoundError(msg)

    def search_callbacks(
        self,
        callback_ids: List[str]
    ) -> List[CallbackStruct]:
        """
        Search callbacks.

        Parameters
        ----------
        callback_ids : List[str, ...]
            target callback ids

        Returns
        -------
        List[CallbackStruct, ...]
            If the callback is not found, it returns an empty tuple.

        """
        callbacks: List[CallbackStruct] = []

        for callback_id in callback_ids:
            if callback_id not in self._cb_dict.keys():
                continue
            callbacks.append(self.find_callback(callback_id))

        return callbacks


class ExecutorValuesLoaded():

    def __init__(
        self,
        reader: ArchitectureReader,
        nodes_loaded: NodeValuesLoaded,
    ) -> None:
        execs: List[ExecutorStruct] = []

        # TODO(miyakoshi): duplicate check is unnecessary because there is no id
        exec_vals = reader.get_executors()
        # TODO(hsgwa): Checking for unique constraints on id and name
        num_digit = Util.num_digit(len(exec_vals))
        name_index = 0

        for executor in exec_vals:
            executor_name: str
            if executor.executor_name is None:
                executor_name = indexed_name('executor', name_index, num_digit)
                name_index += 1
                # TODO(hsgwa): Handle duplicate callback names with existing callback names.
            else:
                executor_name = executor.executor_name

            try:
                execs.append(
                    self._to_struct(executor_name, executor, nodes_loaded)
                )
            except Error as e:
                logger.warning(
                    'Failed to load executor. skip loading. '
                    f'executor_name = {executor_name}. {e}')

        # duplicate check for executor name
        executors = sorted(execs, key=lambda x: x.executor_name)
        try:
            self._validate(executors)
        except InvalidReaderError as e:
            logger.warn(e)
        # If you don't need to remove duplicate data, remove the following line
        execs = self._remove_duplicated(executors)

        self._data = execs

    @staticmethod
    def _validate(exec_vals: List[ExecutorStruct]):
        from itertools import groupby

        # validate executor name uniqueness.
        executor_names = [n.executor_name for n in exec_vals]
        duplicated: List[str] = []
        for executor_name, group in groupby(executor_names):
            if len(list(group)) >= 2:
                duplicated.append(executor_name)
        if len(duplicated) >= 1:
            msg = f'Duplicated executor name. {duplicated}. Use first executor name only.'
            raise InvalidReaderError(msg)

    @staticmethod
    def _remove_duplicated(exec_vals: List[ExecutorStruct]) -> List[ExecutorStruct]:
        executors_: List[ExecutorStruct] = []
        executor_names: Set[str] = set()
        for executor in exec_vals:
            # remove if name and id are not unique
            if executor.executor_name not in executor_names:
                executor_names.add(executor.executor_name)
                executors_.append(executor)
        return executors_

    @staticmethod
    def _to_struct(
        executor_name: str,
        executor: ExecutorValue,
        nodes_loaded: NodeValuesLoaded,
    ) -> ExecutorStruct:
        callback_group_values: List[CallbackGroupStruct] = []

        for cbg_id in executor.callback_group_ids:
            try:
                callback_group_values.append(
                    ExecutorValuesLoaded._find_struct_callback_group(
                        cbg_id, nodes_loaded)
                )
            except Error as e:
                logger.info(
                    f'Failed to load executor. executor_name: {executor_name}')
                # This warning occurs frequently,
                # but currently does not significantly affect behavior.
                # Therefore, the log level is temporarily lowered.
                logger.log(WARN-1, e)

        return ExecutorStruct(
            executor.executor_type,
            callback_group_values,
            executor_name,
        )

    @staticmethod
    def _find_struct_callback_group(
        callback_group_id: str,
        nodes_loaded: NodeValuesLoaded,
    ) -> CallbackGroupStruct:
        return nodes_loaded.find_callback_group(callback_group_id)

    @property
    def data(self) -> List[ExecutorStruct]:
        return self._data


class PathValuesLoaded():
    def __init__(
        self,
        reader: ArchitectureReader,
        nodes_loaded: NodeValuesLoaded,
        communications_loaded: CommValuesLoaded,
    ) -> None:
        paths: List[PathStruct] = []

        # duplicate check for path name
        getpaths = reader.get_paths()
        getpaths = sorted(getpaths, key=lambda x: x.path_name)
        try:
            self._validate(getpaths)
        except InvalidReaderError as e:
            logger.warn(e)

        getpaths = self._remove_duplicated(getpaths)

        # for path in reader.get_paths():
        for path in getpaths:
            try:
                paths.append(
                    self._to_struct(path, nodes_loaded, communications_loaded)
                )
            except Error as e:
                logger.warning(f'Failed to load path. path_name={path.path_name}. {e}')

        self._data = paths

    @staticmethod
    def _validate(path_vals: List[PathValue]):
        from itertools import groupby

        # validate executor name uniqueness.
        path_names = [n.path_name for n in path_vals]
        duplicated: List[str] = []
        for path_name, group in groupby(path_names):
            if len(list(group)) >= 2:
                duplicated.append(path_name)
        if len(duplicated) >= 1:
            msg = f'Duplicated path name. {duplicated}. Use first path name only.'
            raise InvalidReaderError(msg)

    @staticmethod
    def _remove_duplicated(path_vals: List[PathValue]) -> List[PathValue]:
        paths_: List[PathValue] = []
        path_names: Set[str] = set()
        for path in path_vals:
            # remove if name and id are not unique
            if path.path_name not in path_names:
                path_names.add(path.path_name)
                paths_.append(path)
        return paths_

    @staticmethod
    def _to_struct(
        path_info: PathValue,
        nodes_loaded: NodeValuesLoaded,
        comms_loaded: CommValuesLoaded,
    ) -> PathStruct:
        node_paths_info = PathValuesLoaded._to_node_path_struct(
            list(path_info.node_path_values), nodes_loaded)

        child: List[Union[NodePathStruct, CommunicationStruct]] = []
        child.append(node_paths_info[0])
        for pub_node_path, sub_node_path in zip(node_paths_info[:-1], node_paths_info[1:]):
            topic_name = sub_node_path.subscribe_topic_name
            if topic_name is None:
                msg = 'topic name is None. '
                msg += f'publish_node: {pub_node_path.node_name}, '
                msg += f'subscribe_node: {sub_node_path.node_name}, '
                raise InvalidArgumentError(msg)
            comm_info = comms_loaded.find_communication(
                topic_name,
                pub_node_path.node_name,
                sub_node_path.node_name
            )

            child.append(comm_info)
            child.append(sub_node_path)

        return PathStruct(path_info.path_name, child)

    @staticmethod
    def _to_node_path_struct(
        node_path_values: List[NodePathValue],
        nodes_loaded: NodeValuesLoaded,
    ) -> List[NodePathStruct]:
        return [nodes_loaded.find_node_path(_) for _ in node_path_values]

    @property
    def data(self) -> List[PathStruct]:
        return self._data


class CallbackPathSearched():
    def __init__(
        self,
        node: NodeStruct,
    ) -> None:
        from .graph_search import CallbackPathSearcher
        self._data: List[NodePathStruct]

        searcher = CallbackPathSearcher(node)

        callbacks = node.callbacks
        paths: List[NodePathStruct] = []

        if callbacks is not None:
            for write_callback, read_callback in product(callbacks, callbacks):
                searched_paths = searcher.search(write_callback, read_callback)
                for path in searched_paths:
                    msg = 'Path Added: '
                    msg += f'subscribe: {path.subscribe_topic_name}, '
                    msg += f'publish: {path.publish_topic_name}, '
                    msg += f'callbacks: {path.callback_names}'
                    logger.info(msg)
                paths += searched_paths

        self._data = paths

    @property
    def data(self) -> List[NodePathStruct]:
        return self._data


class TopicIgnoredReader(ArchitectureReader):
    def __init__(
        self,
        reader: ArchitectureReader,
        ignore_topics: List[str],
    ) -> None:
        self._reader = reader
        self._ignore_topics = ignore_topics
        self._ignore_callback_ids = self._get_ignore_callback_ids(reader, ignore_topics)

    def get_publishers(self, node: NodeValue) -> List[PublisherValue]:
        publishers: List[PublisherValue] = []
        for publisher in self._reader.get_publishers(node):
            if publisher.topic_name in self._ignore_topics:
                continue
            publishers.append(publisher)
        return publishers

    def get_timers(self, node: NodeValue) -> List[TimerValue]:
        timers: List[TimerValue] = []
        for timer in self._reader.get_timers(node):
            timers.append(timer)
        return timers

    def get_callback_groups(
        self,
        node: NodeValue
    ) -> Sequence[CallbackGroupValue]:
        return [
            CallbackGroupValue(
                cbg.callback_group_type.type_name,
                cbg.node_name,
                cbg.node_id,
                tuple(
                    callback_id
                    for callback_id
                    in cbg.callback_ids
                    if callback_id not in self._ignore_callback_ids),
                cbg.callback_group_id,
                callback_group_name=cbg.callback_group_name
            )
            for cbg
            in self._reader.get_callback_groups(node)
        ]

    def get_executors(self) -> Sequence[ExecutorValue]:
        return self._reader.get_executors()

    def get_message_contexts(
        self,
        node: NodeValue
    ) -> Sequence[Dict]:
        return self._reader.get_message_contexts(node)

    def _filter_callback_id(
        self,
        callback_ids: List[str]
    ) -> List[str]:
        def is_not_ignored(callback_id: str):
            return callback_id not in self._ignore_callback_ids

        return list(Util.filter_items(is_not_ignored, callback_ids))

    @staticmethod
    def _get_ignore_callback_ids(
        reader: ArchitectureReader,
        ignore_topics: List[str]
    ) -> Set[str]:
        ignore_callback_ids: List[str] = []
        ignore_topic_set = set(ignore_topics)

        nodes = reader.get_nodes()
        for node in Progress.tqdm(nodes, 'Loading callbacks'):
            node = NodeValue(node.node_name, node.node_id)

            sub = reader.get_subscription_callbacks(node)
            for sub_val in sub:
                if sub_val.subscribe_topic_name not in ignore_topic_set:
                    continue

                if sub_val.callback_id is None:
                    continue

                ignore_callback_ids.append(sub_val.callback_id)

        return set(ignore_callback_ids)

    def get_paths(self) -> Sequence[PathValue]:
        return self._reader.get_paths()

    def get_node_names_and_cb_symbols(
        self,
        callback_group_id: str
    ) -> Sequence[Tuple[Optional[str], Optional[str]]]:
        return self._reader.get_node_names_and_cb_symbols(callback_group_id)

    def get_nodes(self) -> Sequence[NodeValueWithId]:
        return self._reader.get_nodes()

    def get_subscriptions(self, node: NodeValue) -> List[SubscriptionValue]:
        subscriptions: List[SubscriptionValue] = []
        for subscription in self._reader.get_subscriptions(node):
            if subscription.topic_name in self._ignore_topics:
                continue
            subscriptions.append(subscription)
        return subscriptions

    def get_services(self, node: NodeValue) -> List[ServiceValue]:
        return list(self._reader.get_services(node))

    def get_variable_passings(
        self,
        node: NodeValue
    ) -> Sequence[VariablePassingValue]:
        return self._reader.get_variable_passings(node)

    def get_timer_callbacks(
        self,
        node: NodeValue
    ) -> Sequence[TimerCallbackValue]:
        return self._reader.get_timer_callbacks(node)

    def get_subscription_callbacks(
        self,
        node: NodeValue
    ) -> Sequence[SubscriptionCallbackValue]:
        callbacks: List[SubscriptionCallbackValue] = []
        for subscription_callback in self._reader.get_subscription_callbacks(node):
            if subscription_callback.subscribe_topic_name in self._ignore_topics:
                continue
            callbacks.append(subscription_callback)
        return callbacks

    def get_service_callbacks(
        self,
        node: NodeValue
    ) -> Sequence[ServiceCallbackValue]:
        return self._reader.get_service_callbacks(node)<|MERGE_RESOLUTION|>--- conflicted
+++ resolved
@@ -15,13 +15,8 @@
 from __future__ import annotations
 
 from itertools import product
-<<<<<<< HEAD
-from logging import getLogger
+from logging import getLogger, WARN
 from typing import cast, Dict, List, Optional, Sequence, Set, Tuple, Union
-=======
-from logging import getLogger, WARN
-from typing import Dict, List, Optional, Sequence, Set, Tuple, Union
->>>>>>> 22fd7921
 
 from caret_analyze.architecture.struct.message_context import CallbackChainStruct
 
