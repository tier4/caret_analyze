--- conflicted
+++ resolved
@@ -1047,16 +1047,11 @@
         for executor in exec_vals:
             executor_name: str
             if executor.executor_name is None:
-                executor_name = indexed_name('executor', name_index, num_digit)
+                executor_name = executor.executor_name or indexed_name('executor', name_index, num_digit)
                 name_index += 1
             else:
                 executor_name = executor.executor_name
 
-<<<<<<< HEAD
-=======
-        for i, executor in enumerate(exec_vals):
-            executor_name = executor.executor_name or indexed_name('executor', i, num_digit)
->>>>>>> 4756a0b8
             try:
                 execs.append(
                     self._to_struct(executor_name, executor, nodes_loaded)
