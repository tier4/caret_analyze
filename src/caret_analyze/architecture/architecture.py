--- conflicted
+++ resolved
@@ -262,7 +262,7 @@
             )
             msg += msg_detail_page
             print(msg)
-        
+
         # Search
         path_searcher = NodePathSearcher(
             tuple(self._nodes), tuple(self._communications), node_filter, communication_filter)
@@ -280,7 +280,6 @@
         print(msg)
 
         return paths
-    
 
     @type_check_decorator
     def combine_path(
@@ -406,16 +405,9 @@
         dst : str
             updated node name
 
-<<<<<<< HEAD
-    @staticmethod
-    def diff_node_names(left_arch: Architecture, right_arch: Architecture):
-        return Diff(left_arch, right_arch).diff_node_names()
-
-=======
         """
         for n in self._nodes:
             n.rename_node(src, dst)
->>>>>>> 8bf25b4b
 
         for e in self._executors:
             e.rename_node(src, dst)
@@ -474,6 +466,10 @@
         for c in self._communications:
             c.rename_topic(src, dst)
 
+    @staticmethod
+    def diff_node_names(left_arch: Architecture, right_arch: Architecture):
+        return Diff(left_arch, right_arch).diff_node_names()
+
 
 class AssignContextReader(ArchitectureReader):
     """MessageContext of NodeStruct implemented version of ArchitectureReader."""
@@ -524,9 +520,8 @@
     def get_timers(self):
         pass
 
-<<<<<<< HEAD
-        self.remove_named_path(path_info.path_name)
-        self.add_named_path(path_name, path_info)
+    def get_variable_passings(self):
+        pass
 
 
 class Diff:
@@ -538,15 +533,10 @@
         self._left_arch = left_arch
         self._right_arch = right_arch
 
-
     def diff_node_names(self) -> Tuple[Tuple[str, ...], Tuple[str, ...]]:
         set_left_arch = set(self._left_arch.node_names)
         set_right_arch = set(self._right_arch.node_names)
         common_node_name_arch1_arch2 = set_left_arch & set_right_arch
         arch1_node_names = tuple(set_left_arch - common_node_name_arch1_arch2)
         arch2_node_names = tuple(set_right_arch - common_node_name_arch1_arch2)
-        return arch1_node_names, arch2_node_names
-=======
-    def get_variable_passings(self):
-        pass
->>>>>>> 8bf25b4b
+        return arch1_node_names, arch2_node_names