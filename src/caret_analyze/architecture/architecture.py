--- conflicted
+++ resolved
@@ -247,12 +247,7 @@
 
         # Search
         path_searcher = NodePathSearcher(
-<<<<<<< HEAD
             tuple(self._nodes), tuple(self._communications), node_filter, communication_filter)
-        return [
-            v.to_value() for v in path_searcher.search(*node_names, max_node_depth=max_node_depth)]
-=======
-            self._nodes, self._communications, node_filter, communication_filter)
         paths = [v.to_value() for v in
                  path_searcher.search(*node_names, max_node_depth=max_node_depth)]
 
@@ -267,7 +262,6 @@
         print(msg)
 
         return paths
->>>>>>> a69abae9
 
     @staticmethod
     def _verify(nodes: Collection[NodeStruct]) -> None:
