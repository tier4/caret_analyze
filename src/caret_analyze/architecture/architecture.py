--- conflicted
+++ resolved
@@ -354,9 +354,8 @@
                      f'callback_type: {uniqueness_violated[0]}'
                      f'period_ns: {uniqueness_violated[1]}'))
 
-<<<<<<< HEAD
-    def assign_message_context(self, node_name: str, context_type: str,
-                               subscribe_topic_name: str, publish_topic_name: str):
+    def update_message_context(self, node_name: str, context_type: str,
+                               subscribe_topic_name: str, publish_topic_name: str) -> None:
         """
         Assign message_context to node_path in "node_name" node.
 
@@ -372,10 +371,7 @@
             name of publish topic of node_path assigning message_context
 
         """
-=======
-    def update_message_context(self, node_name: str, context_type: str,
-                               subscribe_topic_name: str, publish_topic_name: str) -> None:
->>>>>>> a48c3bcf
+
         node: NodeStruct =\
             Util.find_one(lambda x: x.node_name == node_name, self._nodes)
 
@@ -390,9 +386,8 @@
                                               subscribe_topic_name, publish_topic_name)
         node.update_node_path(NodeValuesLoaded._search_node_paths(node, context_reader))
 
-<<<<<<< HEAD
-    def assign_publisher_and_callback(self, node_name: str,
-                                      publish_topic_name: str, callback_name: str):
+    def insert_publisher_callback(self, node_name: str,
+                                  publish_topic_name: str, callback_name: str) -> None:
         """
         Assign callback to publisher in "node_name" node.
 
@@ -406,10 +401,6 @@
             name of callback to assign publisher
 
         """
-=======
-    def insert_publisher_callback(self, node_name: str,
-                                  publish_topic_name: str, callback_name: str) -> None:
->>>>>>> a48c3bcf
         node: NodeStruct = Util.find_one(lambda x: x.node_name == node_name, self._nodes)
 
         node.insert_publisher_callback(publish_topic_name, callback_name)
@@ -417,9 +408,8 @@
         node.update_node_path(NodeValuesLoaded._search_node_paths(node,
                               AssignContextReader(node)))
 
-<<<<<<< HEAD
-    def assign_variable_passings(self, node_name: str,
-                                 callback_name_write: str, callback_name_read: str):
+    def insert_variable_passing(self, node_name: str,
+                                callback_name_write: str, callback_name_read: str) -> None:
         """
         Assign variable passing in "node_name" node.
 
@@ -433,10 +423,6 @@
             name of read callback in variable passing to assign
 
         """
-=======
-    def insert_variable_passing(self, node_name: str,
-                                callback_name_write: str, callback_name_read: str) -> None:
->>>>>>> a48c3bcf
         node: NodeStruct = Util.find_one(lambda x: x.node_name == node_name, self._nodes)
 
         node.insert_variable_passing(callback_name_write, callback_name_read)
@@ -444,9 +430,8 @@
         node.update_node_path(NodeValuesLoaded._search_node_paths(node,
                               AssignContextReader(node)))
 
-<<<<<<< HEAD
-    def remove_publisher_and_callback(self, node_name: str,
-                                      publish_topic_name: str, callback_name: str):
+    def remove_publisher_callback(self, node_name: str,
+                                  publish_topic_name: str, callback_name: str) -> None:
         """
         Remove callback to publisher in "node_name" node.
 
@@ -460,10 +445,6 @@
             name of callback to remove publisher
 
         """
-=======
-    def remove_publisher_callback(self, node_name: str,
-                                  publish_topic_name: str, callback_name: str) -> None:
->>>>>>> a48c3bcf
         node: NodeStruct = Util.find_one(lambda x: x.node_name == node_name, self._nodes)
 
         node.remove_publisher_and_callback(publish_topic_name, callback_name)
@@ -471,9 +452,8 @@
         node.update_node_path(NodeValuesLoaded._search_node_paths(node,
                               AssignContextReader(node)))
 
-<<<<<<< HEAD
-    def remove_variable_passings(self, node_name: str,
-                                 callback_name_write: str, callback_name_read: str):
+    def remove_variable_passing(self, node_name: str,
+                                callback_name_write: str, callback_name_read: str) -> None:
         """
         Remove variable passing in "node_name" node.
 
@@ -487,10 +467,6 @@
             name of read callback in variable passing to remove
 
         """
-=======
-    def remove_variable_passing(self, node_name: str,
-                                callback_name_write: str, callback_name_read: str) -> None:
->>>>>>> a48c3bcf
         node: NodeStruct = Util.find_one(lambda x: x.node_name == node_name, self._nodes)
 
         node.remove_variable_passing(callback_name_write, callback_name_read)
