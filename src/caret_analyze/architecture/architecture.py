--- conflicted
+++ resolved
@@ -24,14 +24,9 @@
 from .reader_interface import ArchitectureReader, IGNORE_TOPICS
 from .struct import (CommunicationStruct, ExecutorStruct,
                      NodePathStruct, NodeStruct, PathStruct)
-<<<<<<< HEAD
 from .struct.callback import (
     CallbackStruct, ServiceCallbackStruct, SubscriptionCallbackStruct, TimerCallbackStruct)
-from ..common import Summarizable, Summary, Util
-=======
-from .struct.callback import CallbackStruct, TimerCallbackStruct
 from ..common import Summarizable, Summary, type_check_decorator, Util
->>>>>>> 882ed7a2
 from ..exceptions import InvalidArgumentError, ItemNotFoundError, UnsupportedTypeError
 from ..value_objects import (CallbackGroupStructValue, CallbackStructValue,
                              CommunicationStructValue, ExecutorStructValue,
