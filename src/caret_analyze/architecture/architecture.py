# Copyright 2021 Research Institute of Systems Planning, Inc.
#
# Licensed under the Apache License, Version 2.0 (the "License");
# you may not use this file except in compliance with the License.
# You may obtain a copy of the License at
#
#     http://www.apache.org/licenses/LICENSE-2.0
#
# Unless required by applicable law or agreed to in writing, software
# distributed under the License is distributed on an "AS IS" BASIS,
# WITHOUT WARRANTIES OR CONDITIONS OF ANY KIND, either express or implied.
# See the License for the specific language governing permissions and
# limitations under the License.

from __future__ import annotations

import logging
from typing import Callable, Collection, Dict, List, Optional, Sequence, Tuple, Union

from .architecture_exporter import ArchitectureExporter
from .architecture_loaded import NodeValuesLoaded
from .combine_path import CombinePath

from .reader_interface import ArchitectureReader, IGNORE_TOPICS
from .struct import (CommunicationStruct, ExecutorStruct,
                     NodePathStruct, NodeStruct, PathStruct)
from .struct.callback import (
    CallbackStruct, ServiceCallbackStruct, SubscriptionCallbackStruct, TimerCallbackStruct)
from ..common import Summarizable, Summary, type_check_decorator, Util
from ..exceptions import InvalidArgumentError, ItemNotFoundError, UnsupportedTypeError
from ..value_objects import (CallbackGroupStructValue, CallbackStructValue,
                             CommunicationStructValue, ExecutorStructValue,
                             NodePathStructValue, NodeStructValue, PathStructValue,
                             PublisherStructValue, ServiceStructValue, SubscriptionStructValue)

logger = logging.getLogger(__name__)


class Architecture(Summarizable):
    def __init__(
        self,
        file_type: str,
        file_path: str,
    ) -> None:
        from .architecture_reader_factory import ArchitectureReaderFactory
        from .architecture_loaded import ArchitectureLoaded

        # /parameter events and /rosout measurements are not yet supported.
        ignore_topics: List[str] = IGNORE_TOPICS

        reader = ArchitectureReaderFactory.create_instance(
            file_type, file_path)
        loaded = ArchitectureLoaded(reader, ignore_topics)

        self._nodes: List[NodeStruct] = loaded.nodes
        self._communications: List[CommunicationStruct] = loaded.communications
        self._executors: List[ExecutorStruct] = loaded.executors
        self._paths = loaded.paths
        self._verify(self._nodes)

    def get_node(self, node_name: str) -> NodeStructValue:
        try:
            return Util.find_one(lambda x: x.node_name == node_name, self.nodes)
        except ItemNotFoundError:
            msg = 'Failed to find node. '
            msg += f'node_name: {node_name}'
            raise ItemNotFoundError(msg)

    def get_executor(self, executor_name: str) -> ExecutorStructValue:
        return Util.find_one(lambda x: x.executor_name == executor_name, self.executors)

    def get_callback_group(self, callback_group_name: str) -> CallbackGroupStructValue:
        return Util.find_one(lambda x: x.callback_group_name == callback_group_name,
                             self.callback_groups)

    @property
    def callback_groups(self) -> Tuple[CallbackGroupStructValue, ...]:
        return tuple(Util.flatten(_.callback_groups for _ in self.executors))

    @property
    def callback_group_names(self) -> Tuple[str, ...]:
        return tuple(sorted(_.callback_group_name for _ in self.callback_groups))

    @property
    def topic_names(self) -> Tuple[str, ...]:
        topic_names = {_.topic_name for _ in self.publishers}
        topic_names |= {_.topic_name for _ in self.subscriptions}
        return tuple(sorted(topic_names))

    def get_callback(self, callback_name: str) -> CallbackStructValue:
        return Util.find_one(lambda x: x.callback_name == callback_name, self.callbacks)

    @property
    def callbacks(self) -> Tuple[CallbackStructValue, ...]:
        return tuple(Util.flatten(_.callbacks for _ in self.callback_groups))

    def get_communication(
        self,
        publisher_node_name: str,
        subscription_node_name: str,
        topic_name: str
    ) -> CommunicationStructValue:
        def is_target_comm(comm: CommunicationStructValue):
            return comm.publish_node_name == publisher_node_name and \
                comm.subscribe_node_name == subscription_node_name and \
                comm.topic_name == topic_name

        return Util.find_one(is_target_comm, self.communications)

    def get_path(self, path_name: str) -> PathStructValue:
        if path_name not in self.path_names:
            raise InvalidArgumentError(f'Failed to get named path. {path_name} not exist.')

        named_path: PathStruct = Util.find_one(lambda x: x._path_name == path_name, self._paths)
        return named_path.to_value()

    def add_path(self, path_name: str, path_info: PathStructValue) -> None:
        if path_name in self.path_names:
            raise InvalidArgumentError('Failed to add named path. Duplicate path name.')

        child: List[Union[NodePathStruct, CommunicationStruct]] = []

        for c in path_info.child:
            if isinstance(c, NodePathStructValue):
                node_name = c.node_name
                publish_topic_name = c.publish_topic_name
                subscribe_topic_name = c.subscribe_topic_name

                def is_target_node(node: NodeStruct):
                    return node_name == node.node_name

                def is_target_node_path(node_path: NodePathStruct):
                    return publish_topic_name == node_path.publish_topic_name and \
                        subscribe_topic_name == node_path.subscribe_topic_name

                node: NodeStruct = Util.find_one(is_target_node, self._nodes)
                node_path: NodePathStruct = Util.find_one(is_target_node_path, node.paths)
                child.append(node_path)

            elif isinstance(c, CommunicationStructValue):
                publish_node_name = c.publish_node_name
                subscribe_node_name = c.subscribe_node_name
                topic_name = c.topic_name

                def is_target_comm(comm: CommunicationStruct):
                    return publish_node_name == comm.publish_node_name and \
                        subscribe_node_name == comm.subscribe_node_name and \
                        topic_name == comm.topic_name

                comm: CommunicationStruct = \
                    Util.find_one(is_target_comm, self._communications)
                child.append(comm)

            else:
                raise UnsupportedTypeError('')

        named_path_info = PathStruct(path_name, child)
        self._paths.append(named_path_info)

    def remove_path(self, path_name: str) -> None:
        if path_name not in self.path_names:
            raise InvalidArgumentError(f'Failed to remove named path. {path_name} not exist.')

        idx = None
        for i, p in enumerate(self._paths):
            if p.path_name == path_name:
                idx = i

        if idx is not None:
            self._paths.pop(idx)

    def update_path(self, path_name: str, path: PathStructValue) -> None:
        if path.path_name is None:
            raise InvalidArgumentError('path_info.path_name is None')

        self.remove_path(path.path_name)
        self.add_path(path_name, path)

    @property
    def nodes(self) -> Tuple[NodeStructValue, ...]:
        return tuple(v.to_value() for v in self._nodes)

    @property
    def node_names(self) -> Tuple[str, ...]:
        return tuple(sorted(_.node_name for _ in self._nodes))

    @property
    def executors(self) -> Tuple[ExecutorStructValue, ...]:
        return tuple(v.to_value() for v in self._executors)

    @property
    def executor_names(self) -> Tuple[str, ...]:
        return tuple(sorted(_.executor_name for _ in self._executors))

    @property
    def paths(self) -> Tuple[PathStructValue, ...]:
        return tuple([v.to_value() for v in self._paths])

    @property
    def path_names(self) -> Tuple[str, ...]:
        return tuple(sorted(v.path_name for v in self._paths if v.path_name is not None))

    @property
    def communications(self) -> Tuple[CommunicationStructValue, ...]:
        return tuple(v.to_value() for v in self._communications)

    @property
    def publishers(self) -> Tuple[PublisherStructValue, ...]:
        publishers = Util.flatten(_.publishers for _ in self.nodes)
        return tuple(sorted(publishers, key=lambda x: x.topic_name))

    @property
    def subscriptions(self) -> Tuple[SubscriptionStructValue, ...]:
        subscriptions = Util.flatten(_.subscriptions for _ in self.nodes)
        return tuple(sorted(subscriptions, key=lambda x: x.topic_name))

    @property
    def services(self) -> Tuple[ServiceStructValue, ...]:
        services = Util.flatten(_.services for _ in self.nodes)
        return tuple(sorted(services, key=lambda x: x.service_name))

    @property
    def summary(self) -> Summary:
        return Summary({
            'nodes': self.node_names
        })

    def export(self, file_path: str, force: bool = False):
        exporter = ArchitectureExporter(
            self.nodes, self.executors, self.paths, force)
        exporter.execute(file_path)

    def search_paths(
        self,
        *node_names: str,
        max_node_depth: Optional[int] = None,
        node_filter: Optional[Callable[[str], bool]] = None,
        communication_filter: Optional[Callable[[str], bool]] = None,
    ) -> List[PathStructValue]:
        from .graph_search import NodePathSearcher
        for node_name in node_names:
            if node_name not in self.node_names:
                raise ItemNotFoundError(f'Failed to find node. {node_name}')

        default_depth = 15  # When the depth is 15, the process takes only a few seconds.
        max_node_depth = max_node_depth or default_depth

        # Print message before search
        msg_detail_page = (
            'For details, '
            'see https://tier4.github.io/CARET_doc/latest/configuration/inter_node_data_path/.'
        )
        if max_node_depth > default_depth:
            msg = (
                f"Argument 'max_node_depth' greater than {default_depth} is not recommended "
                'because it significantly increases the search time '
                'and the number of returned paths. '
            )
            msg += (
                f'If you are searching for paths that exceeds the depth {default_depth}, '
                'consider specifying an intermediate node. '
            )
            msg += msg_detail_page
            print(msg)

        # Search
        path_searcher = NodePathSearcher(
            tuple(self._nodes), tuple(self._communications), node_filter, communication_filter)
        paths = [v.to_value() for v in
                 path_searcher.search(*node_names, max_node_depth=max_node_depth)]

        # Print message after search
        msg = f'A search up to depth {max_node_depth} has been completed. '
        msg += (
            'If the paths you want to measure cannot be found, '
            'consider specifying intermediate nodes. '
        )
        msg += 'Also, if the number of paths is too large, consider filtering node/topic names. '
        msg += msg_detail_page
        print(msg)

        return paths

    @type_check_decorator
    def combine_path(
        self,
        path_left: PathStructValue,
        path_right: PathStructValue
    ) -> PathStructValue:

        def get_node(node_name: str) -> NodeStructValue:
            return self.get_node(node_name)

        def get_communication(
            publish_node_name: str,
            subscribe_node_name: str,
            topic_name: str
        ) -> CommunicationStructValue:
            return self.get_communication(publish_node_name, subscribe_node_name, topic_name)

        combine_path = CombinePath(get_node, get_communication)
        return combine_path.combine(path_left, path_right)

    @staticmethod
    def _verify(nodes: Collection[NodeStruct]) -> None:
        from collections import Counter

        # verify callback parameter uniqueness
        for node in nodes:
            callbacks = node.callbacks
            if callbacks is None:
                continue

            callback_params: List[Tuple[str, Union[str, int], str, int]] = []
            for callback in callbacks:
                cb_type = callback.callback_type_name
                symbol = callback.symbol
                # TODO: refactor Add callback_parameter property to CallbackStruct
                cb_param: Union[str, int]
                if isinstance(callback, TimerCallbackStruct):
                    cb_param = callback.period_ns
                elif isinstance(callback, SubscriptionCallbackStruct):
                    cb_param = callback.subscribe_topic_name
                elif isinstance(callback, ServiceCallbackStruct):
                    cb_param = callback.service_name
                else:
                    continue
                callback_params.append((cb_type, cb_param, symbol, callback.construction_order))

            counter = Counter(callback_params)

            for uniqueness_violated in [param for param, count in counter.items() if count >= 2]:
                logger.warning(
                    ('Duplicate parameter callback found. '
                     f'node_name: {node.node_name}, '
                     f'callback_type: {uniqueness_violated[0]}'
                     f'period_ns: {uniqueness_violated[1]}'))

    def assign_message_context(self, node_name: str, context_type: str,
                               subscribe_topic_name: str, publish_topic_name: str):
        node: NodeStruct =\
            Util.find_one(lambda x: x.node_name == node_name, self._nodes)

        if publish_topic_name not in node.publish_topic_names:
            raise ItemNotFoundError('{pub_topic_name} is not found in {node_name}')

        if subscribe_topic_name not in node.subscribe_topic_names:
            raise ItemNotFoundError('{sub_topic_name} is not found in {node_name}')

        if (context_type, subscribe_topic_name, publish_topic_name) \
            not in [(None if path.message_context_type is None
                     else path.message_context_type.type_name,
                     path.subscribe_topic_name, path.publish_topic_name) for path in node.paths]:
            context_reader = AssignContextReader(node)
            context_reader.append_message_context({'context_type': context_type,
                                                   'subscription_topic_name': subscribe_topic_name,
                                                   'publisher_topic_name': publish_topic_name})

            node.update_node_path(NodeValuesLoaded._search_node_paths(node, context_reader))

    def assign_publisher_and_callback(self, node_name: str,
                                      publish_topic_name: str, callback_name: str):
        node: NodeStruct = Util.find_one(lambda x: x.node_name == node_name, self._nodes)

        node.assign_publisher_and_callback(publish_topic_name, callback_name)

        node.update_node_path(NodeValuesLoaded._search_node_paths(node,
                              AssignContextReader(node)))

    def assign_variable_passings(self, node_name: str,
                                 callback_name_write: str, callback_name_read: str):
        node: NodeStruct = Util.find_one(lambda x: x.node_name == node_name, self._nodes)

        node.assign_variable_passings(callback_name_write, callback_name_read)

        node.update_node_path(NodeValuesLoaded._search_node_paths(node,
                              AssignContextReader(node)))

    def rename_callback(self, src: str, dst: str) -> None:
        """
        Update callback name from "src" to "dst" in architecture.

        Parameters
        ----------
        src : str
            current callback name
        dst : str
            updated callback name

        """
        cb_s: List[CallbackStruct] =\
            Util.flatten(cb_g.callbacks for cb_g in
                         Util.flatten([e.callback_groups for e in self._executors]))
        c: CallbackStruct = Util.find_similar_one(src, cb_s, lambda x: x.callback_name)
        c.callback_name = dst

    def rename_node(self, src: str, dst: str) -> None:
        """
        Update node name from "src" to "dst" in architecture.

        Parameters
        ----------
        src : str
            current node name
        dst : str
            updated node name

        """
        for n in self._nodes:
            n.rename_node(src, dst)

        for e in self._executors:
            e.rename_node(src, dst)

        for c in self._communications:
            c.rename_node(src, dst)

    def rename_path(self, src: str, dst: str) -> None:
        """
        Update path name from "src" to "dst" in architecture.

        Parameters
        ----------
        src : str
            current path name
        dst : str
            updated path name

        """
        p: PathStruct = Util.find_similar_one(src, self._paths, lambda x: x.path_name)
        p.path_name = dst

    def rename_executor(self, src: str, dst: str) -> None:
        """
        Update executor name from "src" to "dst" in architecture.

        Parameters
        ----------
        src : str
            current executor name
        dst : str
            updated executor name

        """
        e: ExecutorStruct = Util.find_similar_one(src, self._executors, lambda x: x.executor_name)
        e.executor_name = dst

    def rename_topic(self, src: str, dst: str) -> None:
        """
        Update topic name from "src" to "dst" in architecture.

        Parameters
        ----------
        src : str
            current topic name
        dst : str
            updated topic name

        """
        for n in self._nodes:
            n.rename_topic(src, dst)

        for e in self._executors:
            e.rename_topic(src, dst)

        for c in self._communications:
            c.rename_topic(src, dst)


class AssignContextReader(ArchitectureReader):
    """MessageContext of NodeStruct implemented version of ArchitectureReader."""

    def __init__(self, node: NodeStruct):
        contexts = [path.message_context for path in node.paths]
        self._contexts = [context.to_dict() for context in contexts if context is not None]

    def append_message_context(self, context: Dict):
        self._contexts.append(context)

    def get_message_contexts(self, _) -> Sequence[Dict]:
        return self._contexts

    def get_callback_groups(self):
        pass

    def get_executors(self):
        pass

    def get_node_names_and_cb_symbols(self):
        pass

    def get_nodes(self):
        pass

    def get_paths(self):
        pass

    def get_publishers(self):
        pass

    def get_service_callbacks(self):
        pass

    def get_services(self):
        pass

    def get_subscription_callbacks(self):
        pass

    def get_subscriptions(self):
        pass

    def get_timer_callbacks(self):
        pass

    def get_timers(self):
        pass

<<<<<<< HEAD
        self.remove_named_path(path_info.path_name)
        self.add_named_path(path_name, path_info)


class Diff:
    def __init__(
        self,
        arch1: Architecture,
        arch2: Architecture
    ):
        pass

    @staticmethod
    def _diff_node_names(
        arch1: Architecture,
        arch2: Architecture
    ) -> Tuple[Tuple[str, ...], Tuple[str, ...]]:
        set_arch1 = set(arch1.node_names)
        set_arch2 = set(arch2.node_names)
        common_node_name_arch1_arch2 = set_arch1 & set_arch2
        arch1_node_names = tuple(set_arch1 - common_node_name_arch1_arch2)
        arch2_node_names = tuple(set_arch2 - common_node_name_arch1_arch2)
        return arch1_node_names, arch2_node_names
=======
    def get_variable_passings(self):
        pass
>>>>>>> f17cd5b7
<|MERGE_RESOLUTION|>--- conflicted
+++ resolved
@@ -15,25 +15,20 @@
 from __future__ import annotations
 
 import logging
-from typing import Callable, Collection, Dict, List, Optional, Sequence, Tuple, Union
+from typing import Callable, Collection, Dict, List, Optional, Tuple, Union
+
 
 from .architecture_exporter import ArchitectureExporter
-from .architecture_loaded import NodeValuesLoaded
-from .combine_path import CombinePath
-
-from .reader_interface import ArchitectureReader, IGNORE_TOPICS
+from .reader_interface import IGNORE_TOPICS
 from .struct import (CommunicationStruct, ExecutorStruct,
-                     NodePathStruct, NodeStruct, PathStruct)
-from .struct.callback import (
-    CallbackStruct, ServiceCallbackStruct, SubscriptionCallbackStruct, TimerCallbackStruct)
-from ..common import Summarizable, Summary, type_check_decorator, Util
-from ..exceptions import InvalidArgumentError, ItemNotFoundError, UnsupportedTypeError
+                     NodeStruct)
+from .struct.callback import TimerCallbackStruct
+from ..common import Summarizable, Summary, Util
+from ..exceptions import InvalidArgumentError, ItemNotFoundError
 from ..value_objects import (CallbackGroupStructValue, CallbackStructValue,
                              CommunicationStructValue, ExecutorStructValue,
-                             NodePathStructValue, NodeStructValue, PathStructValue,
-                             PublisherStructValue, ServiceStructValue, SubscriptionStructValue)
-
-logger = logging.getLogger(__name__)
+                             NodeStructValue, PathStructValue, PublisherStructValue,
+                             SubscriptionStructValue)
 
 
 class Architecture(Summarizable):
@@ -52,10 +47,10 @@
             file_type, file_path)
         loaded = ArchitectureLoaded(reader, ignore_topics)
 
-        self._nodes: List[NodeStruct] = loaded.nodes
-        self._communications: List[CommunicationStruct] = loaded.communications
-        self._executors: List[ExecutorStruct] = loaded.executors
-        self._paths = loaded.paths
+        self._nodes: Tuple[NodeStruct, ...] = loaded.nodes
+        self._communications: Tuple[CommunicationStruct, ...] = loaded.communications
+        self._executors: Tuple[ExecutorStruct, ...] = loaded.executors
+        self._path_manager = NamedPathManager(tuple(v.to_value() for v in loaded.paths))
         self._verify(self._nodes)
 
     def get_node(self, node_name: str) -> NodeStructValue:
@@ -108,73 +103,16 @@
         return Util.find_one(is_target_comm, self.communications)
 
     def get_path(self, path_name: str) -> PathStructValue:
-        if path_name not in self.path_names:
-            raise InvalidArgumentError(f'Failed to get named path. {path_name} not exist.')
-
-        named_path: PathStruct = Util.find_one(lambda x: x._path_name == path_name, self._paths)
-        return named_path.to_value()
+        return self._path_manager.get_named_path(path_name)
 
     def add_path(self, path_name: str, path_info: PathStructValue) -> None:
-        if path_name in self.path_names:
-            raise InvalidArgumentError('Failed to add named path. Duplicate path name.')
-
-        child: List[Union[NodePathStruct, CommunicationStruct]] = []
-
-        for c in path_info.child:
-            if isinstance(c, NodePathStructValue):
-                node_name = c.node_name
-                publish_topic_name = c.publish_topic_name
-                subscribe_topic_name = c.subscribe_topic_name
-
-                def is_target_node(node: NodeStruct):
-                    return node_name == node.node_name
-
-                def is_target_node_path(node_path: NodePathStruct):
-                    return publish_topic_name == node_path.publish_topic_name and \
-                        subscribe_topic_name == node_path.subscribe_topic_name
-
-                node: NodeStruct = Util.find_one(is_target_node, self._nodes)
-                node_path: NodePathStruct = Util.find_one(is_target_node_path, node.paths)
-                child.append(node_path)
-
-            elif isinstance(c, CommunicationStructValue):
-                publish_node_name = c.publish_node_name
-                subscribe_node_name = c.subscribe_node_name
-                topic_name = c.topic_name
-
-                def is_target_comm(comm: CommunicationStruct):
-                    return publish_node_name == comm.publish_node_name and \
-                        subscribe_node_name == comm.subscribe_node_name and \
-                        topic_name == comm.topic_name
-
-                comm: CommunicationStruct = \
-                    Util.find_one(is_target_comm, self._communications)
-                child.append(comm)
-
-            else:
-                raise UnsupportedTypeError('')
-
-        named_path_info = PathStruct(path_name, child)
-        self._paths.append(named_path_info)
+        self._path_manager.add_named_path(path_name, path_info)
 
     def remove_path(self, path_name: str) -> None:
-        if path_name not in self.path_names:
-            raise InvalidArgumentError(f'Failed to remove named path. {path_name} not exist.')
-
-        idx = None
-        for i, p in enumerate(self._paths):
-            if p.path_name == path_name:
-                idx = i
-
-        if idx is not None:
-            self._paths.pop(idx)
+        self._path_manager.remove_named_path(path_name)
 
     def update_path(self, path_name: str, path: PathStructValue) -> None:
-        if path.path_name is None:
-            raise InvalidArgumentError('path_info.path_name is None')
-
-        self.remove_path(path.path_name)
-        self.add_path(path_name, path)
+        self._path_manager.update_named_path(path_name, path)
 
     @property
     def nodes(self) -> Tuple[NodeStructValue, ...]:
@@ -194,11 +132,11 @@
 
     @property
     def paths(self) -> Tuple[PathStructValue, ...]:
-        return tuple([v.to_value() for v in self._paths])
+        return self._path_manager.named_paths
 
     @property
     def path_names(self) -> Tuple[str, ...]:
-        return tuple(sorted(v.path_name for v in self._paths if v.path_name is not None))
+        return tuple(sorted(_.path_name for _ in self._path_manager.named_paths))
 
     @property
     def communications(self) -> Tuple[CommunicationStructValue, ...]:
@@ -213,11 +151,6 @@
     def subscriptions(self) -> Tuple[SubscriptionStructValue, ...]:
         subscriptions = Util.flatten(_.subscriptions for _ in self.nodes)
         return tuple(sorted(subscriptions, key=lambda x: x.topic_name))
-
-    @property
-    def services(self) -> Tuple[ServiceStructValue, ...]:
-        services = Util.flatten(_.services for _ in self.nodes)
-        return tuple(sorted(services, key=lambda x: x.service_name))
 
     @property
     def summary(self) -> Summary:
@@ -265,7 +198,7 @@
 
         # Search
         path_searcher = NodePathSearcher(
-            tuple(self._nodes), tuple(self._communications), node_filter, communication_filter)
+            self._nodes, self._communications, node_filter, communication_filter)
         paths = [v.to_value() for v in
                  path_searcher.search(*node_names, max_node_depth=max_node_depth)]
 
@@ -281,26 +214,6 @@
 
         return paths
 
-    @type_check_decorator
-    def combine_path(
-        self,
-        path_left: PathStructValue,
-        path_right: PathStructValue
-    ) -> PathStructValue:
-
-        def get_node(node_name: str) -> NodeStructValue:
-            return self.get_node(node_name)
-
-        def get_communication(
-            publish_node_name: str,
-            subscribe_node_name: str,
-            topic_name: str
-        ) -> CommunicationStructValue:
-            return self.get_communication(publish_node_name, subscribe_node_name, topic_name)
-
-        combine_path = CombinePath(get_node, get_communication)
-        return combine_path.combine(path_left, path_right)
-
     @staticmethod
     def _verify(nodes: Collection[NodeStruct]) -> None:
         from collections import Counter
@@ -311,236 +224,75 @@
             if callbacks is None:
                 continue
 
-            callback_params: List[Tuple[str, Union[str, int], str, int]] = []
+            callback_params: List[Tuple[str, Union[str, int]]] = []
             for callback in callbacks:
                 cb_type = callback.callback_type_name
-                symbol = callback.symbol
-                # TODO: refactor Add callback_parameter property to CallbackStruct
                 cb_param: Union[str, int]
                 if isinstance(callback, TimerCallbackStruct):
                     cb_param = callback.period_ns
-                elif isinstance(callback, SubscriptionCallbackStruct):
-                    cb_param = callback.subscribe_topic_name
-                elif isinstance(callback, ServiceCallbackStruct):
-                    cb_param = callback.service_name
                 else:
                     continue
-                callback_params.append((cb_type, cb_param, symbol, callback.construction_order))
+                callback_params.append((cb_type, cb_param))
 
             counter = Counter(callback_params)
 
             for uniqueness_violated in [param for param, count in counter.items() if count >= 2]:
-                logger.warning(
+                logging.warning(
                     ('Duplicate parameter callback found. '
                      f'node_name: {node.node_name}, '
                      f'callback_type: {uniqueness_violated[0]}'
                      f'period_ns: {uniqueness_violated[1]}'))
-
-    def assign_message_context(self, node_name: str, context_type: str,
-                               subscribe_topic_name: str, publish_topic_name: str):
-        node: NodeStruct =\
-            Util.find_one(lambda x: x.node_name == node_name, self._nodes)
-
-        if publish_topic_name not in node.publish_topic_names:
-            raise ItemNotFoundError('{pub_topic_name} is not found in {node_name}')
-
-        if subscribe_topic_name not in node.subscribe_topic_names:
-            raise ItemNotFoundError('{sub_topic_name} is not found in {node_name}')
-
-        if (context_type, subscribe_topic_name, publish_topic_name) \
-            not in [(None if path.message_context_type is None
-                     else path.message_context_type.type_name,
-                     path.subscribe_topic_name, path.publish_topic_name) for path in node.paths]:
-            context_reader = AssignContextReader(node)
-            context_reader.append_message_context({'context_type': context_type,
-                                                   'subscription_topic_name': subscribe_topic_name,
-                                                   'publisher_topic_name': publish_topic_name})
-
-            node.update_node_path(NodeValuesLoaded._search_node_paths(node, context_reader))
-
-    def assign_publisher_and_callback(self, node_name: str,
-                                      publish_topic_name: str, callback_name: str):
-        node: NodeStruct = Util.find_one(lambda x: x.node_name == node_name, self._nodes)
-
-        node.assign_publisher_and_callback(publish_topic_name, callback_name)
-
-        node.update_node_path(NodeValuesLoaded._search_node_paths(node,
-                              AssignContextReader(node)))
-
-    def assign_variable_passings(self, node_name: str,
-                                 callback_name_write: str, callback_name_read: str):
-        node: NodeStruct = Util.find_one(lambda x: x.node_name == node_name, self._nodes)
-
-        node.assign_variable_passings(callback_name_write, callback_name_read)
-
-        node.update_node_path(NodeValuesLoaded._search_node_paths(node,
-                              AssignContextReader(node)))
-
-    def rename_callback(self, src: str, dst: str) -> None:
-        """
-        Update callback name from "src" to "dst" in architecture.
-
-        Parameters
-        ----------
-        src : str
-            current callback name
-        dst : str
-            updated callback name
-
-        """
-        cb_s: List[CallbackStruct] =\
-            Util.flatten(cb_g.callbacks for cb_g in
-                         Util.flatten([e.callback_groups for e in self._executors]))
-        c: CallbackStruct = Util.find_similar_one(src, cb_s, lambda x: x.callback_name)
-        c.callback_name = dst
-
-    def rename_node(self, src: str, dst: str) -> None:
-        """
-        Update node name from "src" to "dst" in architecture.
-
-        Parameters
-        ----------
-        src : str
-            current node name
-        dst : str
-            updated node name
-
-        """
-        for n in self._nodes:
-            n.rename_node(src, dst)
-
-        for e in self._executors:
-            e.rename_node(src, dst)
-
-        for c in self._communications:
-            c.rename_node(src, dst)
-
-    def rename_path(self, src: str, dst: str) -> None:
-        """
-        Update path name from "src" to "dst" in architecture.
-
-        Parameters
-        ----------
-        src : str
-            current path name
-        dst : str
-            updated path name
-
-        """
-        p: PathStruct = Util.find_similar_one(src, self._paths, lambda x: x.path_name)
-        p.path_name = dst
-
-    def rename_executor(self, src: str, dst: str) -> None:
-        """
-        Update executor name from "src" to "dst" in architecture.
-
-        Parameters
-        ----------
-        src : str
-            current executor name
-        dst : str
-            updated executor name
-
-        """
-        e: ExecutorStruct = Util.find_similar_one(src, self._executors, lambda x: x.executor_name)
-        e.executor_name = dst
-
-    def rename_topic(self, src: str, dst: str) -> None:
-        """
-        Update topic name from "src" to "dst" in architecture.
-
-        Parameters
-        ----------
-        src : str
-            current topic name
-        dst : str
-            updated topic name
-
-        """
-        for n in self._nodes:
-            n.rename_topic(src, dst)
-
-        for e in self._executors:
-            e.rename_topic(src, dst)
-
-        for c in self._communications:
-            c.rename_topic(src, dst)
-
-
-class AssignContextReader(ArchitectureReader):
-    """MessageContext of NodeStruct implemented version of ArchitectureReader."""
-
-    def __init__(self, node: NodeStruct):
-        contexts = [path.message_context for path in node.paths]
-        self._contexts = [context.to_dict() for context in contexts if context is not None]
-
-    def append_message_context(self, context: Dict):
-        self._contexts.append(context)
-
-    def get_message_contexts(self, _) -> Sequence[Dict]:
-        return self._contexts
-
-    def get_callback_groups(self):
-        pass
-
-    def get_executors(self):
-        pass
-
-    def get_node_names_and_cb_symbols(self):
-        pass
-
-    def get_nodes(self):
-        pass
-
-    def get_paths(self):
-        pass
-
-    def get_publishers(self):
-        pass
-
-    def get_service_callbacks(self):
-        pass
-
-    def get_services(self):
-        pass
-
-    def get_subscription_callbacks(self):
-        pass
-
-    def get_subscriptions(self):
-        pass
-
-    def get_timer_callbacks(self):
-        pass
-
-    def get_timers(self):
-        pass
-
-<<<<<<< HEAD
+    """
+    def rename_callback(src: str, dest: str):
+        raise NotImplementedError('')
+
+    def rename_node(src: str, dest: str):
+        raise NotImplementedError('')
+
+    def rename_path(src: str, dest: str):
+        raise NotImplementedError('')
+
+    def rename_executor(src: str, dest: str):
+        raise NotImplementedError('')
+
+    def rename_topic(src: str, dest: str):
+        raise NotImplementedError('')
+
+    """
+
+
+class NamedPathManager():
+
+    def __init__(self, paths: Tuple[PathStructValue, ...]) -> None:
+        self._named_paths: Dict[str, PathStructValue] = {}
+        for path in paths:
+            if path.path_name is None:
+                continue
+            self._named_paths[path.path_name] = path
+
+    @property
+    def named_paths(self) -> Tuple[PathStructValue, ...]:
+        return tuple(self._named_paths.values())
+
+    def get_named_path(self, path_name: str) -> PathStructValue:
+        if path_name not in self._named_paths.keys():
+            raise InvalidArgumentError(f'Failed to get named path. {path_name} not exist.')
+        return self._named_paths[path_name]
+
+    def add_named_path(self, path_name: str, path_info: PathStructValue):
+        if path_name in self._named_paths.keys():
+            raise InvalidArgumentError('Failed to add named path. Duplicate path name.')
+        named_path_info = PathStructValue(path_name, path_info.child)
+        self._named_paths[path_name] = named_path_info
+
+    def remove_named_path(self, path_name: str):
+        if path_name not in self._named_paths.keys():
+            raise InvalidArgumentError(f'Failed to remove named path. {path_name} not exist.')
+        del self._named_paths[path_name]
+
+    def update_named_path(self, path_name: str, path_info: PathStructValue):
+        if path_info.path_name is None:
+            raise InvalidArgumentError('path_info.path_name is None')
+
         self.remove_named_path(path_info.path_name)
-        self.add_named_path(path_name, path_info)
-
-
-class Diff:
-    def __init__(
-        self,
-        arch1: Architecture,
-        arch2: Architecture
-    ):
-        pass
-
-    @staticmethod
-    def _diff_node_names(
-        arch1: Architecture,
-        arch2: Architecture
-    ) -> Tuple[Tuple[str, ...], Tuple[str, ...]]:
-        set_arch1 = set(arch1.node_names)
-        set_arch2 = set(arch2.node_names)
-        common_node_name_arch1_arch2 = set_arch1 & set_arch2
-        arch1_node_names = tuple(set_arch1 - common_node_name_arch1_arch2)
-        arch2_node_names = tuple(set_arch2 - common_node_name_arch1_arch2)
-        return arch1_node_names, arch2_node_names
-=======
-    def get_variable_passings(self):
-        pass
->>>>>>> f17cd5b7
+        self.add_named_path(path_name, path_info)