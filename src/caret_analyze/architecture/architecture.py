--- conflicted
+++ resolved
@@ -153,20 +153,19 @@
         return tuple(sorted(subscriptions, key=lambda x: x.topic_name))
 
     @property
-<<<<<<< HEAD
+    def publishers(self) -> Tuple[PublisherStructValue, ...]:
+        publishers = Util.flatten(_.publishers for _ in self.nodes)
+        return tuple(sorted(publishers, key=lambda x: x.topic_name))
+
+    @property
+    def subscriptions(self) -> Tuple[SubscriptionStructValue, ...]:
+        subscriptions = Util.flatten(_.subscriptions for _ in self.nodes)
+        return tuple(sorted(subscriptions, key=lambda x: x.topic_name))
+
+    @property
     def services(self) -> Tuple[ServiceStructValue, ...]:
         services = Util.flatten(_.services for _ in self.nodes)
         return tuple(sorted(services, key=lambda x: x.service_name))
-=======
-    def publishers(self) -> Tuple[PublisherStructValue, ...]:
-        publishers = Util.flatten(_.publishers for _ in self.nodes)
-        return tuple(sorted(publishers, key=lambda x: x.topic_name))
-
-    @property
-    def subscriptions(self) -> Tuple[SubscriptionStructValue, ...]:
-        subscriptions = Util.flatten(_.subscriptions for _ in self.nodes)
-        return tuple(sorted(subscriptions, key=lambda x: x.topic_name))
->>>>>>> 1597829b
 
     @property
     def summary(self) -> Summary:
