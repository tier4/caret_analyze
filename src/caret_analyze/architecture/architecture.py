--- conflicted
+++ resolved
@@ -153,14 +153,11 @@
         return tuple(sorted(subscriptions, key=lambda x: x.topic_name))
 
     @property
-<<<<<<< HEAD
-=======
     def services(self) -> Tuple[ServiceStructValue, ...]:
         services = Util.flatten(_.services for _ in self.nodes)
         return tuple(sorted(services, key=lambda x: x.service_name))
 
     @property
->>>>>>> fb7f92bd
     def summary(self) -> Summary:
         return Summary({
             'nodes': self.node_names
