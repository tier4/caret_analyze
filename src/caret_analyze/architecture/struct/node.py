# Copyright 2021 Research Institute of Systems Planning, Inc.
#
# Licensed under the Apache License, Version 2.0 (the "License");
# you may not use this file except in compliance with the License.
# You may obtain a copy of the License at
#
#     http://www.apache.org/licenses/LICENSE-2.0
#
# Unless required by applicable law or agreed to in writing, software
# distributed under the License is distributed on an "AS IS" BASIS,
# WITHOUT WARRANTIES OR CONDITIONS OF ANY KIND, either express or implied.
# See the License for the specific language governing permissions and
# limitations under the License.

from __future__ import annotations

from .callback import CallbackStruct
from .callback_group import CallbackGroupStruct
from .node_path import NodePathStruct
from .publisher import PublisherStruct
from .service import ServiceStruct
from .subscription import SubscriptionStruct
from .timer import TimerStruct
from .variable_passing import VariablePassingStruct
from ...common import Util
from ...exceptions import ItemNotFoundError
from ...value_objects import NodeStructValue


class NodeStruct():
    """Executor info for architecture."""

    def __init__(
        self,
        node_name: str,
        publishers: list[PublisherStruct],
        subscriptions_info: list[SubscriptionStruct],
        services: list[ServiceStruct],
        timers: list[TimerStruct],
        node_paths: list[NodePathStruct],
        callback_groups: list[CallbackGroupStruct] | None,
        variable_passings: list[VariablePassingStruct] | None,
    ) -> None:
        self._node_name = node_name
        self._publishers = publishers
        self._subscriptions = subscriptions_info
        self._services = services
        self._timers = timers
        self._callback_groups = callback_groups
        self._node_paths = node_paths
        self._variable_passings_info = variable_passings

    @property
    def node_name(self) -> str:
        return self._node_name

    @property
    def publishers(self) -> list[PublisherStruct]:
        return self._publishers

    @property
    def publish_topic_names(self) -> list[str]:
        return [p.topic_name for p in self._publishers]

    @property
    def subscribe_topic_names(self) -> list[str]:
        return [s.topic_name for s in self._subscriptions]

    @property
    def subscriptions(self) -> list[SubscriptionStruct]:
        return self._subscriptions

    @property
    def services(self) -> list[ServiceStruct]:
        return self._services

    @property
    def timers(self) -> list[TimerStruct]:
        return self._timers

    def get_path(
        self,
        subscribe_topic_name: str,
        publish_topic_name: str
    ) -> NodePathStruct:
        def is_target(path: NodePathStruct):
            return path.publish_topic_name == publish_topic_name and \
                path.subscribe_topic_name == subscribe_topic_name

        return Util.find_one(is_target, self.paths)

    @property
    def callbacks(self) -> list[CallbackStruct] | None:
        if self._callback_groups is None:
            return None
        return list(Util.flatten(cbg.callbacks for cbg in self._callback_groups))

    @property
    def callback_names(self) -> list[str] | None:
        if self.callbacks is None:
            return None
        return [_.callback_name for _ in self.callbacks]

    @property
    def callback_groups(self) -> list[CallbackGroupStruct] | None:
        return self._callback_groups

    @property
    def callback_group_names(self) -> list[str] | None:
        if self.callback_groups is None:
            return None
        return [_.callback_group_name for _ in self.callback_groups]

    @property
    def paths(self) -> list[NodePathStruct]:
        return self._node_paths

    @property
    def variable_passings(self) -> list[VariablePassingStruct] | None:
        return self._variable_passings_info

    def get_subscription_from_construction_order(
        self,
        subscribe_topic_name: str,
        construction_order: int | None = None
    ) -> SubscriptionStruct:

        def is_target(subscription: SubscriptionStruct):
            match = subscription.topic_name == subscribe_topic_name
            if construction_order is not None:
                match &= subscription.construction_order == construction_order
            return match

        try:
            return Util.find_one(is_target, self._subscriptions)
        except ItemNotFoundError:
            msg = 'Failed to find subscription info. '
            msg += f'topic_name: {subscribe_topic_name}'
            raise ItemNotFoundError(msg)

    def get_subscription(
        self,
        subscribe_topic_name: str,
        callback_name: str | None = None
    ) -> SubscriptionStruct:

        def is_target(subscription: SubscriptionStruct):
            match = subscription.topic_name == subscribe_topic_name
            if callback_name:
                match &= subscription.callback_name == callback_name
            return match

        try:
            return Util.find_one(is_target, self._subscriptions)
        except ItemNotFoundError:
            msg = 'Failed to find subscription info. '
            msg += f'topic_name: {subscribe_topic_name}'
            raise ItemNotFoundError(msg)

    def get_service(
        self,
        service_name: str
    ) -> ServiceStruct:

        try:
            return Util.find_one(
                lambda x: x.service_name == service_name,
                self._services)
        except ItemNotFoundError:
            msg = 'Failed to find service info. '
            msg += f'service_name: {service_name}'
            raise ItemNotFoundError(msg)

    def get_publisher(
        self,
        publish_topic_name: str,
        construction_order: int | None
    ) -> PublisherStruct:
        try:
            def is_target_publisher(publisher: PublisherStruct):
                return publisher.topic_name == publish_topic_name and \
                    publisher.construction_order == construction_order

            return Util.find_one(is_target_publisher, self._publishers)

        except ItemNotFoundError:
            msg = 'Failed to find publisher info. '
            msg += f'topic_name: {publish_topic_name}, '
            msg += f'construction_order: {construction_order}'
            raise ItemNotFoundError(msg)

    def get_timer(
        self,
        timer_period: str
    ) -> TimerStruct:
        try:
            return Util.find_one(
                lambda x: x.period == timer_period,
                self._publishers)
        except ItemNotFoundError:
            msg = 'Failed to find timer info. '
            msg += f'timer_period: {timer_period}'
            raise ItemNotFoundError(msg)

    def to_value(self) -> NodeStructValue:
        return NodeStructValue(
            self.node_name,
            tuple(v.to_value() for v in self.publishers),
            tuple(v.to_value() for v in self.subscriptions),
            tuple(v.to_value() for v in self.services),
            tuple(v.to_value() for v in self.timers),
            tuple(v.to_value() for v in self.paths),
            None if self.callback_groups is None
            else tuple(v.to_value() for v in self.callback_groups),
            None if self.variable_passings is None
            else tuple(v.to_value() for v in self.variable_passings))

<<<<<<< HEAD
    def update_node_path(self, paths: list[NodePathStruct]):
=======
    def update_node_path(self, paths: List[NodePathStruct]) -> None:
>>>>>>> 4b03663c
        self._node_paths = paths

    # def update_message_context(self, node_name: str, context_type: str,
    #                            sub_topic_name: str, pub_topic_name: str):
    #     # To assign message context, update_node_path() is called in Architecture.
    #     # This is because module dependency.
    #     # TODO: Refactoring module dependency
    #     pass

    def insert_publisher_callback(self, publish_topic_name: str, callback_name: str) -> None:
        callback: CallbackStruct = \
            Util.find_one(lambda x: x.callback_name == callback_name, self.callbacks)
        callback.insert_publisher(publish_topic_name)

        publisher: PublisherStruct = \
            Util.find_one(lambda x: x.topic_name == publish_topic_name, self._publishers)
        publisher.insert_callback(callback)

    def insert_variable_passing(self, callback_name_write: str, callback_name_read: str) -> None:
        callback_write: CallbackStruct =\
            Util.find_one(lambda x: x.callback_name == callback_name_write, self.callbacks)
        callback_read: CallbackStruct =\
            Util.find_one(lambda x: x.callback_name == callback_name_read, self.callbacks)

        passing = VariablePassingStruct(self.node_name, callback_write, callback_read)
        if self._variable_passings_info is None:
            self._variable_passings_info = [passing]
        elif (callback_name_read, callback_name_write) not in \
                [(passing.callback_name_read, passing.callback_name_write)
                    for passing in self._variable_passings_info]:
            self._variable_passings_info.append(passing)

    def remove_publisher_and_callback(self, publish_topic_name: str, callback_name: str) -> None:
        callback: CallbackStruct = \
            Util.find_one(lambda x: x.callback_name == callback_name, self.callbacks)
        callback.remove_publisher(publish_topic_name)

        publisher: PublisherStruct = \
            Util.find_one(lambda x: x.topic_name == publish_topic_name, self._publishers)
        publisher.remove_callback(callback)

    def remove_variable_passing(self, callback_name_write: str, callback_name_read: str) -> None:
        if self._variable_passings_info:
            self._variable_passings_info =\
                [passing for passing in self._variable_passings_info
                 if (callback_name_write, callback_name_read) !=
                 (passing.callback_name_write, passing.callback_name_read)]

    def rename_node(self, src: str, dst: str) -> None:
        if self.node_name == src:
            self._node_name = dst

        for p in self._publishers:
            p.rename_node(src, dst)

        for s in self._subscriptions:
            s.rename_node(src, dst)

        for t in self._timers:
            t.rename_node(src, dst)

        if self._callback_groups is not None:
            for c in self._callback_groups:
                c.rename_node(src, dst)

        for n in self._node_paths:
            n.rename_node(src, dst)

        if self._variable_passings_info is not None:
            for v in self._variable_passings_info:
                v.rename_node(src, dst)

    def rename_topic(self, src: str, dst: str) -> None:
        for p in self._publishers:
            p.rename_topic(src, dst)

        for s in self._subscriptions:
            s.rename_topic(src, dst)

        for t in self._timers:
            t.rename_topic(src, dst)

        if self._callback_groups is not None:
            for c in self._callback_groups:
                c.rename_topic(src, dst)

        for n in self._node_paths:
            n.rename_topic(src, dst)

        if self._variable_passings_info is not None:
            for v in self._variable_passings_info:
                v.rename_topic(src, dst)

    def get_publisher_from_callback(self, callback_name: str) -> list[PublisherStruct]:
        l: list[PublisherStruct] = []
        for publisher in self.publishers:
            if publisher.callback_names and callback_name in publisher.callback_names:
                l.append(publisher)
        return l

    def get_subscription_from_callback(self, callback_name: str) -> SubscriptionStruct | None:
        for subscription in self.subscriptions:
            if subscription.callback_name == callback_name:
                return subscription
        return None<|MERGE_RESOLUTION|>--- conflicted
+++ resolved
@@ -215,11 +215,7 @@
             None if self.variable_passings is None
             else tuple(v.to_value() for v in self.variable_passings))
 
-<<<<<<< HEAD
-    def update_node_path(self, paths: list[NodePathStruct]):
-=======
-    def update_node_path(self, paths: List[NodePathStruct]) -> None:
->>>>>>> 4b03663c
+    def update_node_path(self, paths: list[NodePathStruct]) -> None:
         self._node_paths = paths
 
     # def update_message_context(self, node_name: str, context_type: str,
