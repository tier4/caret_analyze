--- conflicted
+++ resolved
@@ -33,22 +33,13 @@
     def __init__(
         self,
         node_name: str,
-<<<<<<< HEAD
-        publishers: Tuple[PublisherStruct, ...],
-        subscriptions_info: Tuple[SubscriptionStruct, ...],
-        services: Tuple[ServiceStruct, ...],
-        timers: Tuple[TimerStruct, ...],
-        node_paths: Tuple[NodePathStruct, ...],
-        callback_groups: Optional[Tuple[CallbackGroupStruct, ...]],
-        variable_passings: Optional[Tuple[VariablePassingStruct, ...]],
-=======
         publishers: List[PublisherStruct],
         subscriptions_info: List[SubscriptionStruct],
+        services: List[ServiceStruct],
         timers: List[TimerStruct],
         node_paths: List[NodePathStruct],
         callback_groups: Optional[List[CallbackGroupStruct]],
         variable_passings: Optional[List[VariablePassingStruct]],
->>>>>>> 4756a0b8
     ) -> None:
         self._node_name = node_name
         self._publishers = publishers
@@ -80,15 +71,11 @@
         return self._subscriptions
 
     @property
-<<<<<<< HEAD
-    def services(self) -> Tuple[ServiceStruct, ...]:
+    def services(self) -> List[ServiceStruct]:
         return self._services
 
     @property
-    def timers(self) -> Tuple[TimerStruct, ...]:
-=======
     def timers(self) -> List[TimerStruct]:
->>>>>>> 4756a0b8
         return self._timers
 
     def get_path(
