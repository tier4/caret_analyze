--- conflicted
+++ resolved
@@ -165,7 +165,6 @@
             None if self.variable_passings is None
             else tuple(v.to_value() for v in self.variable_passings))
 
-<<<<<<< HEAD
     def assign_message_context(self, context_type, sub_topic_name: str, pub_topic_name: str):
         try:
             path = self.get_path(sub_topic_name, pub_topic_name)
@@ -202,7 +201,7 @@
         passing_list = [] if self.variable_passings is None else list(self.variable_passings)
         passing_list.append(passing)
         self._variable_passings_info = tuple(passing_list)
-=======
+
     def rename_node(self, src: str, dst: str) -> None:
         if self.node_name == src:
             self._node_name = dst
@@ -246,5 +245,4 @@
 
         if self._variable_passings_info is not None:
             for v in self._variable_passings_info:
-                v.rename_topic(src, dst)
->>>>>>> 4756a0b8
+                v.rename_topic(src, dst)