# Copyright 2021 Research Institute of Systems Planning, Inc.
#
# Licensed under the Apache License, Version 2.0 (the "License");
# you may not use this file except in compliance with the License.
# You may obtain a copy of the License at
#
#     http://www.apache.org/licenses/LICENSE-2.0
#
# Unless required by applicable law or agreed to in writing, software
# distributed under the License is distributed on an "AS IS" BASIS,
# WITHOUT WARRANTIES OR CONDITIONS OF ANY KIND, either express or implied.
# See the License for the specific language governing permissions and
# limitations under the License.

from caret_analyze.record import ColumnValue
from caret_analyze.record import ResponseTime
from caret_analyze.record.record_factory import RecordsFactory


def create_records(records_raw, columns):
    records = RecordsFactory.create_instance()
    for column in columns:
        records.append_column(column, [])

    for record_raw in records_raw:
        records.append(record_raw)
    return records


def to_dict(records):
    return [record.data for record in records]


class TestResponseTimeAll:

    def test_empty_case(self):
        records_raw = [
        ]
        columns = [ColumnValue('start'), ColumnValue('end')]
        records = create_records(records_raw, columns)

        response_time = ResponseTime(records)

        expect_raw = [
        ]
        result = to_dict(response_time.to_all_records())
        assert result == expect_raw

    def test_two_column_default_case(self):
        records_raw = [
            {'start': 0, 'end': 2},
            {'start': 3, 'end': 4},
            {'start': 11, 'end': 12}
        ]
        columns = [ColumnValue('start'), ColumnValue('end')]
        records = create_records(records_raw, columns)

        response_time = ResponseTime(records)

        expect_raw = [
            {'start': 0, 'response_time': 2},
            {'start': 3, 'response_time': 1},
            {'start': 11, 'response_time': 1}
        ]
        result = to_dict(response_time.to_all_records())
        assert result == expect_raw

    def test_three_column_default_case(self):
        records_raw = [
            {'start': 0, 'middle': 1, 'end': 2},
            {'start': 3, 'middle': 4, 'end': 6},
            {'start': 11, 'middle': 13, 'end': 16}
        ]
        columns = [ColumnValue('start'), ColumnValue('middle'), ColumnValue('end')]
        records = create_records(records_raw, columns)

        response_time = ResponseTime(records)

        expect_raw = [
            {'start': 0, 'response_time': 2},
            {'start': 3, 'response_time': 3},
            {'start': 11, 'response_time': 5}
        ]
        result = to_dict(response_time.to_all_records())
        assert result == expect_raw

    def test_single_input_multi_output_case(self):
        records_raw = [
            {'start': 0, 'middle': 4, 'end': 5},
            {'start': 0, 'middle': 4, 'end': 6},
            {'start': 0, 'middle': 12, 'end': 13}
        ]
        columns = [ColumnValue('start'), ColumnValue('middle'), ColumnValue('end')]
        records = create_records(records_raw, columns)

        response_time = ResponseTime(records)

        expect_raw = [
            {'start': 0, 'response_time': 5}
        ]
        result = to_dict(response_time.to_all_records())
        assert result == expect_raw

    def test_multi_input_single_output_case(self):
        records_raw = [
            {'start': 0, 'middle': 4, 'end': 13},
            {'start': 1, 'middle': 4, 'end': 13},
            {'start': 5, 'middle': 12, 'end': 13}
        ]
        columns = [ColumnValue('start'), ColumnValue('middle'), ColumnValue('end')]
        records = create_records(records_raw, columns)

        response_time = ResponseTime(records)

        expect_raw = [
            {'start': 0, 'response_time': 13},
            {'start': 1, 'response_time': 12},
            {'start': 5, 'response_time': 8}
        ]
        result = to_dict(response_time.to_all_records())
        assert result == expect_raw

    def test_drop_case(self):
        records_raw = [
            {'start': 0, 'middle': 4, 'end': 13},
            {'start': 1, 'middle': 4},
            {'start': 5, 'middle': 12, 'end': 13}
        ]
        columns = [ColumnValue('start'), ColumnValue('middle'), ColumnValue('end')]
        records = create_records(records_raw, columns)

        response_time = ResponseTime(records)

        expect_raw = [
            {'start': 0, 'response_time': 13},
            {'start': 1, 'response_time': 12},
            {'start': 5, 'response_time': 8}
        ]
        result = to_dict(response_time.to_all_records())
        assert result == expect_raw


<<<<<<< HEAD
class TestResponseTimeBest:

    def test_empty_case(self):
        records_raw = [
        ]
        columns = [ColumnValue('start'), ColumnValue('end')]
        records = create_records(records_raw, columns)

        response_time = ResponseTime(records)

        expect_raw = [
        ]
        result = to_dict(response_time.to_best_records())
        assert result == expect_raw

    def test_two_column_default_case(self):
        records_raw = [
            {'start': 0, 'end': 2},
            {'start': 3, 'end': 4},
            {'start': 11, 'end': 12}
        ]
        columns = [ColumnValue('start'), ColumnValue('end')]
        records = create_records(records_raw, columns)

        response_time = ResponseTime(records)

        expect_raw = [
            {'start': 0, 'response_time': 2},
            {'start': 3, 'response_time': 1},
            {'start': 11, 'response_time': 1}
        ]
        result = to_dict(response_time.to_best_records())
        assert result == expect_raw

    def test_three_column_default_case(self):
        records_raw = [
            {'start': 0, 'middle': 1, 'end': 2},
            {'start': 3, 'middle': 4, 'end': 6},
            {'start': 11, 'middle': 13, 'end': 16}
        ]
        columns = [ColumnValue('start'), ColumnValue('middle'), ColumnValue('end')]
        records = create_records(records_raw, columns)

        response_time = ResponseTime(records)

        expect_raw = [
            {'start': 0, 'response_time': 2},
            {'start': 3, 'response_time': 3},
            {'start': 11, 'response_time': 5}
        ]
        result = to_dict(response_time.to_best_records())
        assert result == expect_raw

    def test_single_input_multi_output_case(self):
        records_raw = [
            {'start': 0, 'middle': 4, 'end': 5},
            {'start': 0, 'middle': 4, 'end': 6},
            {'start': 0, 'middle': 12, 'end': 13}
        ]
        columns = [ColumnValue('start'), ColumnValue('middle'), ColumnValue('end')]
        records = create_records(records_raw, columns)

        response_time = ResponseTime(records)

        expect_raw = [
            {'start': 0, 'response_time': 5}
        ]
        result = to_dict(response_time.to_best_records())
        assert result == expect_raw

    def test_multi_input_single_output_case(self):
        records_raw = [
            {'start': 0, 'middle': 4, 'end': 13},
            {'start': 1, 'middle': 4, 'end': 13},
            {'start': 5, 'middle': 12, 'end': 13}
        ]
        columns = [ColumnValue('start'), ColumnValue('middle'), ColumnValue('end')]
        records = create_records(records_raw, columns)

        response_time = ResponseTime(records)

        expect_raw = [
            {'start': 5, 'response_time': 8}
        ]
        result = to_dict(response_time.to_best_records())
=======
class TestAllStackedBar:

    @property
    def columns(self) -> list[ColumnValue]:
        return [ColumnValue('start'), ColumnValue('middle0'),
                ColumnValue('middle1'), ColumnValue('end')]

    @property
    def column_names(self) -> list[str]:
        return ['start', 'middle0', 'middle1', 'end']

    def test_empty_case(self):
        records_raw = []
        records = create_records(records_raw, self.columns)

        response_time = ResponseTime(records, columns=self.column_names)

        expect_raw = []
        result = to_dict(response_time.to_all_stacked_bar())
        assert result == expect_raw

    def test_single_case(self):
        records_raw = [
            {'start': 0, 'middle0': 1, 'middle1': 2, 'end': 3},
            {'start': 4, 'middle0': 5, 'middle1': 7, 'end': 8},
            {'start': 6, 'middle0': 7, 'middle1': 8, 'end': 9}
        ]
        records = create_records(records_raw, self.columns)

        response_time = ResponseTime(records, columns=self.column_names)

        expect_raw = [
            {'start': 0, 'middle0': 1, 'middle1': 2, 'end': 3},
            {'start': 4, 'middle0': 5, 'middle1': 7, 'end': 8},
            {'start': 6, 'middle0': 7, 'middle1': 8, 'end': 9}
        ]
        result = to_dict(response_time.to_all_stacked_bar())
        assert result == expect_raw

    def test_multi_case(self):
        records_raw = [
            {'start': 0, 'middle0': 1, 'middle1': 3, 'end': 4},
            {'start': 1, 'middle0': 2, 'middle1': 3, 'end': 4},
            {'start': 2, 'middle0': 3, 'middle1': 5, 'end': 6},
            {'start': 3, 'middle0': 4, 'middle1': 5, 'end': 6}
        ]
        records = create_records(records_raw, self.columns)

        response_time = ResponseTime(records, columns=self.column_names)

        expect_raw = [
            {'start': 0, 'middle0': 1, 'middle1': 3, 'end': 4},
            {'start': 1, 'middle0': 2, 'middle1': 3, 'end': 4},
            {'start': 2, 'middle0': 3, 'middle1': 5, 'end': 6},
            {'start': 3, 'middle0': 4, 'middle1': 5, 'end': 6}
        ]
        result = to_dict(response_time.to_all_stacked_bar())
>>>>>>> 5f608de0
        assert result == expect_raw

    def test_drop_case(self):
        records_raw = [
<<<<<<< HEAD
            {'start': 0, 'middle': 4, 'end': 8},
            {'start': 1, 'middle': 4},
            {'start': 5, 'middle': 12, 'end': 13}
        ]
        columns = [ColumnValue('start'), ColumnValue('middle'), ColumnValue('end')]
        records = create_records(records_raw, columns)

        response_time = ResponseTime(records)

        expect_raw = [
            {'start': 0, 'response_time': 8},
            {'start': 5, 'response_time': 8}
        ]
        result = to_dict(response_time.to_best_records())
        assert result == expect_raw


class TestResponseTimeWorst:

    def test_empty_case(self):
        records_raw = [
        ]
        columns = [ColumnValue('start'), ColumnValue('end')]
        records = create_records(records_raw, columns)

        response_time = ResponseTime(records)

        expect_raw = [
        ]
        result = to_dict(response_time.to_worst_records())
        assert result == expect_raw

    def test_two_column_default_case(self):
        records_raw = [
            {'start': 0, 'end': 2},
            {'start': 3, 'end': 4},
            {'start': 11, 'end': 12}
        ]
        columns = [ColumnValue('start'), ColumnValue('end')]
        records = create_records(records_raw, columns)

        response_time = ResponseTime(records)

        expect_raw = [
            {'start': 0, 'response_time': 4},
            {'start': 3, 'response_time': 9}
        ]
        result = to_dict(response_time.to_worst_records())
        assert result == expect_raw

    def test_three_column_default_case(self):
        records_raw = [
            {'start': 0, 'middle': 1, 'end': 2},
            {'start': 3, 'middle': 4, 'end': 6},
            {'start': 11, 'middle': 13, 'end': 16}
        ]
        columns = [ColumnValue('start'), ColumnValue('middle'), ColumnValue('end')]
        records = create_records(records_raw, columns)

        response_time = ResponseTime(records)

        expect_raw = [
            {'start': 0, 'response_time': 6},
            {'start': 3, 'response_time': 13}
        ]
        result = to_dict(response_time.to_worst_records())
        assert result == expect_raw

    def test_single_input_multi_output_case(self):
        records_raw = [
            {'start': 0, 'middle': 4, 'end': 5},
            {'start': 0, 'middle': 4, 'end': 6},
            {'start': 3, 'middle': 10, 'end': 11},
            {'start': 3, 'middle': 12, 'end': 13}
        ]
        columns = [ColumnValue('start'), ColumnValue('middle'), ColumnValue('end')]
        records = create_records(records_raw, columns)

        response_time = ResponseTime(records)

        expect_raw = [
            {'start': 0, 'response_time': 11},
        ]
        result = to_dict(response_time.to_worst_records())
        assert result == expect_raw

    def test_multi_input_single_output_case(self):
        records_raw = [
            {'start': 0, 'middle': 4, 'end': 13},
            {'start': 1, 'middle': 4, 'end': 13},
            {'start': 5, 'middle': 12, 'end': 13}
        ]
        columns = [ColumnValue('start'), ColumnValue('middle'), ColumnValue('end')]
        records = create_records(records_raw, columns)

        response_time = ResponseTime(records)

        expect_raw = [
            {'start': 0, 'response_time': 13}
        ]
        result = to_dict(response_time.to_worst_records())
=======
            {'start': 0, 'middle0': 1},
            {'start': 1, 'middle0': 2, 'middle1': 3, 'end': 4},
            {'start': 2, 'middle0': 3, 'middle1': 4},
            {'start': 3, 'middle0': 4, 'middle1': 5, 'end': 6}
        ]
        records = create_records(records_raw, self.columns)

        response_time = ResponseTime(records, columns=self.column_names)

        expect_raw = [
            {'start': 0, 'middle0': 1, 'middle1': 3, 'end': 4},
            {'start': 1, 'middle0': 2, 'middle1': 3, 'end': 4},
            {'start': 2, 'middle0': 3, 'middle1': 4, 'end': 6},
            {'start': 3, 'middle0': 4, 'middle1': 5, 'end': 6}
        ]
        result = to_dict(response_time.to_all_stacked_bar())
        assert result == expect_raw


class TestWorstInInputStackedBar:

    @property
    def columns(self) -> list[ColumnValue]:
        return [ColumnValue('start'), ColumnValue('middle0'),
                ColumnValue('middle1'), ColumnValue('end')]

    @property
    def column_names(self) -> list[str]:
        return ['start', 'middle0', 'middle1', 'end']

    def test_empty_case(self):
        records_raw = []
        records = create_records(records_raw, self.columns)

        response_time = ResponseTime(records, columns=self.column_names)

        expect_raw = []
        result = to_dict(response_time.to_worst_case_stacked_bar())
        assert result == expect_raw

    def test_single_case(self):
        records_raw = [
            {'start': 0, 'middle0': 1, 'middle1': 2, 'end': 3},
            {'start': 4, 'middle0': 5, 'middle1': 7, 'end': 8},
            {'start': 6, 'middle0': 7, 'middle1': 8, 'end': 9}
        ]
        records = create_records(records_raw, self.columns)

        response_time = ResponseTime(records, columns=self.column_names)

        expect_raw = [
            {'start': 0, 'middle0': 1, 'middle1': 2, 'end': 3},
            {'start': 4, 'middle0': 5, 'middle1': 7, 'end': 8},
            {'start': 6, 'middle0': 7, 'middle1': 8, 'end': 9}
        ]
        result = to_dict(response_time.to_worst_case_stacked_bar())
        assert result == expect_raw

    def test_multi_case(self):
        records_raw = [
            {'start': 0, 'middle0': 1, 'middle1': 3, 'end': 4},
            {'start': 1, 'middle0': 2, 'middle1': 3, 'end': 4},
            {'start': 2, 'middle0': 3, 'middle1': 5, 'end': 6},
            {'start': 3, 'middle0': 4, 'middle1': 5, 'end': 6}
        ]
        records = create_records(records_raw, self.columns)

        response_time = ResponseTime(records, columns=self.column_names)

        expect_raw = [
            {'start': 0, 'middle0': 1, 'middle1': 3, 'end': 4},
            {'start': 2, 'middle0': 3, 'middle1': 5, 'end': 6},
        ]
        result = to_dict(response_time.to_worst_case_stacked_bar())
>>>>>>> 5f608de0
        assert result == expect_raw

    def test_drop_case(self):
        records_raw = [
<<<<<<< HEAD
            {'start': 0, 'middle': 4, 'end': 8},
            {'start': 1, 'middle': 4},
            {'start': 5, 'middle': 12, 'end': 13}
        ]
        columns = [ColumnValue('start'), ColumnValue('middle'), ColumnValue('end')]
        records = create_records(records_raw, columns)

        response_time = ResponseTime(records)

        expect_raw = [
            {'start': 0, 'response_time': 13}
        ]
        result = to_dict(response_time.to_worst_records())
=======
            {'start': 0, 'middle0': 1},
            {'start': 1, 'middle0': 2, 'middle1': 3, 'end': 4},
            {'start': 2, 'middle0': 3, 'middle1': 4},
            {'start': 3, 'middle0': 4, 'middle1': 5, 'end': 6}
        ]
        records = create_records(records_raw, self.columns)

        response_time = ResponseTime(records, columns=self.column_names)

        expect_raw = [
            {'start': 0, 'middle0': 1, 'middle1': 3, 'end': 4},
            {'start': 2, 'middle0': 3, 'middle1': 4, 'end': 6},
        ]
        result = to_dict(response_time.to_worst_case_stacked_bar())
>>>>>>> 5f608de0
        assert result == expect_raw<|MERGE_RESOLUTION|>--- conflicted
+++ resolved
@@ -140,7 +140,6 @@
         assert result == expect_raw
 
 
-<<<<<<< HEAD
 class TestResponseTimeBest:
 
     def test_empty_case(self):
@@ -226,7 +225,114 @@
             {'start': 5, 'response_time': 8}
         ]
         result = to_dict(response_time.to_best_records())
-=======
+        assert result == expect_raw
+
+
+class TestResponseTimeWorst:
+
+    def test_empty_case(self):
+        records_raw = [
+        ]
+        columns = [ColumnValue('start'), ColumnValue('end')]
+        records = create_records(records_raw, columns)
+
+        response_time = ResponseTime(records)
+
+        expect_raw = [
+        ]
+        result = to_dict(response_time.to_worst_records())
+        assert result == expect_raw
+
+    def test_two_column_default_case(self):
+        records_raw = [
+            {'start': 0, 'end': 2},
+            {'start': 3, 'end': 4},
+            {'start': 11, 'end': 12}
+        ]
+        columns = [ColumnValue('start'), ColumnValue('end')]
+        records = create_records(records_raw, columns)
+
+        response_time = ResponseTime(records)
+
+        expect_raw = [
+            {'start': 0, 'response_time': 4},
+            {'start': 3, 'response_time': 9}
+        ]
+        result = to_dict(response_time.to_worst_records())
+        assert result == expect_raw
+
+    def test_three_column_default_case(self):
+        records_raw = [
+            {'start': 0, 'middle': 1, 'end': 2},
+            {'start': 3, 'middle': 4, 'end': 6},
+            {'start': 11, 'middle': 13, 'end': 16}
+        ]
+        columns = [ColumnValue('start'), ColumnValue('middle'), ColumnValue('end')]
+        records = create_records(records_raw, columns)
+
+        response_time = ResponseTime(records)
+
+        expect_raw = [
+            {'start': 0, 'response_time': 6},
+            {'start': 3, 'response_time': 13}
+        ]
+        result = to_dict(response_time.to_worst_records())
+        assert result == expect_raw
+
+    def test_single_input_multi_output_case(self):
+        records_raw = [
+            {'start': 0, 'middle': 4, 'end': 5},
+            {'start': 0, 'middle': 4, 'end': 6},
+            {'start': 3, 'middle': 10, 'end': 11},
+            {'start': 3, 'middle': 12, 'end': 13}
+        ]
+        columns = [ColumnValue('start'), ColumnValue('middle'), ColumnValue('end')]
+        records = create_records(records_raw, columns)
+
+        response_time = ResponseTime(records)
+
+        expect_raw = [
+            {'start': 0, 'response_time': 11},
+        ]
+        result = to_dict(response_time.to_worst_records())
+        assert result == expect_raw
+
+    def test_multi_input_single_output_case(self):
+        records_raw = [
+            {'start': 0, 'middle': 4, 'end': 13},
+            {'start': 1, 'middle': 4, 'end': 13},
+            {'start': 5, 'middle': 12, 'end': 13}
+        ]
+        columns = [ColumnValue('start'), ColumnValue('middle'), ColumnValue('end')]
+        records = create_records(records_raw, columns)
+
+        response_time = ResponseTime(records)
+
+        expect_raw = [
+            {'start': 0, 'response_time': 13}
+        ]
+        result = to_dict(response_time.to_worst_records())
+        assert result == expect_raw
+
+    def test_drop_case(self):
+        records_raw = [
+            {'start': 0, 'middle': 4, 'end': 8},
+            {'start': 1, 'middle': 4},
+            {'start': 5, 'middle': 12, 'end': 13}
+        ]
+        columns = [ColumnValue('start'), ColumnValue('middle'), ColumnValue('end')]
+        records = create_records(records_raw, columns)
+
+        response_time = ResponseTime(records)
+
+        expect_raw = [
+            {'start': 0, 'response_time': 8},
+            {'start': 5, 'response_time': 8}
+        ]
+        result = to_dict(response_time.to_best_records())
+        assert result == expect_raw
+
+
 class TestAllStackedBar:
 
     @property
@@ -284,114 +390,10 @@
             {'start': 3, 'middle0': 4, 'middle1': 5, 'end': 6}
         ]
         result = to_dict(response_time.to_all_stacked_bar())
->>>>>>> 5f608de0
         assert result == expect_raw
 
     def test_drop_case(self):
         records_raw = [
-<<<<<<< HEAD
-            {'start': 0, 'middle': 4, 'end': 8},
-            {'start': 1, 'middle': 4},
-            {'start': 5, 'middle': 12, 'end': 13}
-        ]
-        columns = [ColumnValue('start'), ColumnValue('middle'), ColumnValue('end')]
-        records = create_records(records_raw, columns)
-
-        response_time = ResponseTime(records)
-
-        expect_raw = [
-            {'start': 0, 'response_time': 8},
-            {'start': 5, 'response_time': 8}
-        ]
-        result = to_dict(response_time.to_best_records())
-        assert result == expect_raw
-
-
-class TestResponseTimeWorst:
-
-    def test_empty_case(self):
-        records_raw = [
-        ]
-        columns = [ColumnValue('start'), ColumnValue('end')]
-        records = create_records(records_raw, columns)
-
-        response_time = ResponseTime(records)
-
-        expect_raw = [
-        ]
-        result = to_dict(response_time.to_worst_records())
-        assert result == expect_raw
-
-    def test_two_column_default_case(self):
-        records_raw = [
-            {'start': 0, 'end': 2},
-            {'start': 3, 'end': 4},
-            {'start': 11, 'end': 12}
-        ]
-        columns = [ColumnValue('start'), ColumnValue('end')]
-        records = create_records(records_raw, columns)
-
-        response_time = ResponseTime(records)
-
-        expect_raw = [
-            {'start': 0, 'response_time': 4},
-            {'start': 3, 'response_time': 9}
-        ]
-        result = to_dict(response_time.to_worst_records())
-        assert result == expect_raw
-
-    def test_three_column_default_case(self):
-        records_raw = [
-            {'start': 0, 'middle': 1, 'end': 2},
-            {'start': 3, 'middle': 4, 'end': 6},
-            {'start': 11, 'middle': 13, 'end': 16}
-        ]
-        columns = [ColumnValue('start'), ColumnValue('middle'), ColumnValue('end')]
-        records = create_records(records_raw, columns)
-
-        response_time = ResponseTime(records)
-
-        expect_raw = [
-            {'start': 0, 'response_time': 6},
-            {'start': 3, 'response_time': 13}
-        ]
-        result = to_dict(response_time.to_worst_records())
-        assert result == expect_raw
-
-    def test_single_input_multi_output_case(self):
-        records_raw = [
-            {'start': 0, 'middle': 4, 'end': 5},
-            {'start': 0, 'middle': 4, 'end': 6},
-            {'start': 3, 'middle': 10, 'end': 11},
-            {'start': 3, 'middle': 12, 'end': 13}
-        ]
-        columns = [ColumnValue('start'), ColumnValue('middle'), ColumnValue('end')]
-        records = create_records(records_raw, columns)
-
-        response_time = ResponseTime(records)
-
-        expect_raw = [
-            {'start': 0, 'response_time': 11},
-        ]
-        result = to_dict(response_time.to_worst_records())
-        assert result == expect_raw
-
-    def test_multi_input_single_output_case(self):
-        records_raw = [
-            {'start': 0, 'middle': 4, 'end': 13},
-            {'start': 1, 'middle': 4, 'end': 13},
-            {'start': 5, 'middle': 12, 'end': 13}
-        ]
-        columns = [ColumnValue('start'), ColumnValue('middle'), ColumnValue('end')]
-        records = create_records(records_raw, columns)
-
-        response_time = ResponseTime(records)
-
-        expect_raw = [
-            {'start': 0, 'response_time': 13}
-        ]
-        result = to_dict(response_time.to_worst_records())
-=======
             {'start': 0, 'middle0': 1},
             {'start': 1, 'middle0': 2, 'middle1': 3, 'end': 4},
             {'start': 2, 'middle0': 3, 'middle1': 4},
@@ -409,7 +411,6 @@
         ]
         result = to_dict(response_time.to_all_stacked_bar())
         assert result == expect_raw
-
 
 class TestWorstInInputStackedBar:
 
@@ -466,26 +467,10 @@
             {'start': 2, 'middle0': 3, 'middle1': 5, 'end': 6},
         ]
         result = to_dict(response_time.to_worst_case_stacked_bar())
->>>>>>> 5f608de0
         assert result == expect_raw
 
     def test_drop_case(self):
         records_raw = [
-<<<<<<< HEAD
-            {'start': 0, 'middle': 4, 'end': 8},
-            {'start': 1, 'middle': 4},
-            {'start': 5, 'middle': 12, 'end': 13}
-        ]
-        columns = [ColumnValue('start'), ColumnValue('middle'), ColumnValue('end')]
-        records = create_records(records_raw, columns)
-
-        response_time = ResponseTime(records)
-
-        expect_raw = [
-            {'start': 0, 'response_time': 13}
-        ]
-        result = to_dict(response_time.to_worst_records())
-=======
             {'start': 0, 'middle0': 1},
             {'start': 1, 'middle0': 2, 'middle1': 3, 'end': 4},
             {'start': 2, 'middle0': 3, 'middle1': 4},
@@ -500,5 +485,4 @@
             {'start': 2, 'middle0': 3, 'middle1': 4, 'end': 6},
         ]
         result = to_dict(response_time.to_worst_case_stacked_bar())
->>>>>>> 5f608de0
         assert result == expect_raw