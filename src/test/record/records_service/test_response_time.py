# Copyright 2021 Research Institute of Systems Planning, Inc.
#
# Licensed under the Apache License, Version 2.0 (the "License");
# you may not use this file except in compliance with the License.
# You may obtain a copy of the License at
#
#     http://www.apache.org/licenses/LICENSE-2.0
#
# Unless required by applicable law or agreed to in writing, software
# distributed under the License is distributed on an "AS IS" BASIS,
# WITHOUT WARRANTIES OR CONDITIONS OF ANY KIND, either express or implied.
# See the License for the specific language governing permissions and
# limitations under the License.

from caret_analyze.exceptions import InvalidRecordsError
from caret_analyze.record import ColumnValue, ResponseTime
from caret_analyze.record.record_factory import RecordsFactory

import pytest


def create_records(records_raw, columns):
    records = RecordsFactory.create_instance()
    for column in columns:
        records.append_column(column, [])

    for record_raw in records_raw:
        records.append(record_raw)
    return records


def to_dict(records):
    return [record.data for record in records]


def check(records_raw, expect_raw, columns):
    records = create_records(records_raw, columns)
    response = ResponseTime(records).to_records()
    output_dict = to_dict(response)
    assert output_dict == expect_raw


class TestResponseRecords:

    def test_empty_flow_case(self):
        records_raw = [
        ]
        columns = [ColumnValue('start'), ColumnValue('end')]

        records = create_records(records_raw, columns)
        response = ResponseTime(records)

        expect_raw = []
        result = to_dict(response.to_stacked_bar())
        assert result == expect_raw

    def test_single_flow_case(self):
        records_raw = [
            {'start': 0, 'end': 1},
        ]
        columns = [ColumnValue('start'), ColumnValue('end')]

        records = create_records(records_raw, columns)
        response = ResponseTime(records)

        expect_raw = [
        ]
        result = to_dict(response.to_stacked_bar())
        assert result == expect_raw

    def test_double_flow_case(self):
        records_raw = [
            {'start': 0, 'end': 1},
            {'start': 2, 'end': 3},
        ]
        columns = [ColumnValue('start'), ColumnValue('end')]

        records = create_records(records_raw, columns)
        response = ResponseTime(records)

        expect_raw = [
            {'start_min': 0, 'start_max': 2, 'end': 3},
        ]
        result = to_dict(response.to_stacked_bar())
        assert result == expect_raw

        expect_raw = [
            {'start': 2, 'end': 3},
        ]
        result = to_dict(response.to_best_case_stacked_bar())
        assert result == expect_raw

    # NOTE: Is this test up to specification?
    def test_cross_flow_case(self):
        records_raw = [
            {'start': 0, 'end': 10},
            {'start': 3, 'end': 4},
            {'start': 4, 'end': 8},
            {'start': 6, 'end': 6},
        ]
        columns = [ColumnValue('start'), ColumnValue('end')]

        records = create_records(records_raw, columns)
        response = ResponseTime(records)

        expect_raw = [
            {'start_min': 0, 'start_max': 3, 'end': 4},
            {'start_min': 3, 'start_max': 6, 'end': 6},
        ]
        result = to_dict(response.to_stacked_bar())
        assert result == expect_raw

        expect_raw = [
            {'start': 3, 'end': 4},
            {'start': 6, 'end': 6},
        ]
        result = to_dict(response.to_best_case_stacked_bar())
        assert result == expect_raw

    def test_triple_flow_case(self):
        records_raw = [
            {'start': 0, 'end': 1},
            {'start': 2, 'end': 3},
            {'start': 10, 'end': 11},
        ]
        columns = [ColumnValue('start'), ColumnValue('end')]

        records = create_records(records_raw, columns)
        response = ResponseTime(records)

        expect_raw = [
            {'start_min': 0, 'start_max': 2, 'end': 3},
            {'start_min': 2, 'start_max': 10, 'end': 11},
        ]
        result = to_dict(response.to_stacked_bar())
        assert result == expect_raw

        expect_raw = [
            {'start': 2, 'end': 3},
            {'start': 10, 'end': 11},
        ]
        result = to_dict(response.to_best_case_stacked_bar())
        assert result == expect_raw

    # NOTE: Is this test up to specification?
    def test_double_flow_cross_case(self):
        records_raw = [
            {'start': 0, 'end': 5},
            {'start': 2, 'end': 3},
        ]
        columns = [ColumnValue('start'), ColumnValue('end')]

        records = create_records(records_raw, columns)
        response = ResponseTime(records)

        expect_raw = [
            {'start_min': 0, 'start_max': 2, 'end': 3},
        ]
        result = to_dict(response.to_stacked_bar())
        assert result == expect_raw

    def test_drop_case(self):
        records_raw = [
            {'start': 0},
            {'start': 2, 'end': 3},
            {'start': 3, 'end': 4},
        ]
        columns = ['start', 'end']
        columns = [ColumnValue('start'), ColumnValue('end')]

        records = create_records(records_raw, columns)
        response = ResponseTime(records)

        expect_raw = [
            {'start_min': 2, 'start_max': 3, 'end': 4},
        ]
        result = to_dict(response.to_stacked_bar())
        assert result == expect_raw


class TestResponseHistogram:

    def test_empty(self):
        records_raw = [
        ]
        columns = [ColumnValue('start'), ColumnValue('end')]

        records = create_records(records_raw, columns)
        response = ResponseTime(records)

        with pytest.raises(InvalidRecordsError):
            response.to_histogram()

        with pytest.raises(InvalidRecordsError):
            response.to_best_case_histogram()

        with pytest.raises(InvalidRecordsError):
            response.to_worst_case_histogram()

    def test_single_flow_case(self):
        records_raw = [
            {'start': 0, 'end': 1},
        ]
        columns = [ColumnValue('start'), ColumnValue('end')]

        records = create_records(records_raw, columns)
        response = ResponseTime(records)

        with pytest.raises(InvalidRecordsError):
            response.to_histogram()

        with pytest.raises(InvalidRecordsError):
            response.to_best_case_histogram()

        with pytest.raises(InvalidRecordsError):
            response.to_worst_case_histogram()

    def test_double_flow_case(self):
        records_raw = [
            {'start': 0, 'end': 1},
            {'start': 2, 'end': 3},  # latency: 1~3
        ]
        columns = [ColumnValue('start'), ColumnValue('end')]

        records = create_records(records_raw, columns)
        response = ResponseTime(records)

        hist, latency = response.to_histogram(1)
        assert list(hist) == [1, 1, 1]
        assert list(latency) == [1, 2, 3, 4]

        hist, latency = response.to_best_case_histogram(1)
        assert list(hist) == [1]
        assert list(latency) == [1, 2]

        hist, latency = response.to_worst_case_histogram(1)
        assert list(hist) == [1]
        assert list(latency) == [3, 4]

    def test_cross_flow_case(self):
        records_raw = [
            {'start': 0, 'end': 10},
            {'start': 3, 'end': 4},
            {'start': 4, 'end': 8},
            {'start': 6, 'end': 6},
            # latency: 1~4
            # latency: 0~3
        ]
        columns = [ColumnValue('start'), ColumnValue('end')]

        records = create_records(records_raw, columns)
        response = ResponseTime(records)

        hist, latency = response.to_histogram(1)
        assert list(hist) == [
            1,  # [0, 1)
            2,  # [1, 2)
            2,  # [2, 3)
            2,  # [3, 4)
            1,  # [4, 5]
        ]
        assert list(latency) == [0, 1, 2, 3, 4, 5]

        hist, latency = response.to_best_case_histogram(1)
        assert list(hist) == [1, 1]
        assert list(latency) == [0, 1, 2]

        hist, latency = response.to_worst_case_histogram(1)
        assert list(hist) == [1, 1]
        assert list(latency) == [3, 4, 5]

    def test_triple_flow_case(self):
        records_raw = [
            {'start': 0, 'end': 1},  # latency:
            {'start': 2, 'end': 3},  # 1~3
            {'start': 10, 'end': 11},  # 1~9
        ]
        columns = [ColumnValue('start'), ColumnValue('end')]

        records = create_records(records_raw, columns)
        response = ResponseTime(records)

        hist, latency = response.to_histogram(1)
        assert list(hist) == [
            2,  # [1, 2)
            2,  # [2, 3)
            2,  # [3, 4)
            1,  # [4, 5)
            1,  # [5, 6)
            1,  # [6, 7)
            1,  # [7, 8)
            1,  # [8, 9)
            1,  # [9, 10]
        ]
        assert list(latency) == [1, 2, 3, 4, 5, 6, 7, 8, 9, 10]

        hist, latency = response.to_best_case_histogram(1)
        assert list(hist) == [
            2,  # [1, 2]
        ]
        assert list(latency) == [1, 2]

        hist, latency = response.to_worst_case_histogram(1)
        assert list(hist) == [
            1,  # [3, 4)
            0,  # [4, 5)
            0,  # [5, 6)
            0,  # [6, 7)
            0,  # [7, 8)
            0,  # [8, 9)
            1,  # [9, 10]
        ]
        assert list(latency) == [3, 4, 5, 6, 7, 8, 9, 10]

    def test_double_flow_cross_case(self):
        records_raw = [
            {'start': 0, 'end': 5},
            {'start': 2, 'end': 3},
            # latency: 1~3
        ]
        columns = [ColumnValue('start'), ColumnValue('end')]

        records = create_records(records_raw, columns)
        response = ResponseTime(records)

        hist, latency = response.to_histogram(1)
        assert list(hist) == [
            1,  # [0, 1)
            1,  # [1, 2)
            1,  # [2, 3]
        ]
        assert list(latency) == [1, 2, 3, 4]

        hist, latency = response.to_best_case_histogram(1)
        assert list(hist) == [1]
        assert list(latency) == [1, 2]

        hist, latency = response.to_worst_case_histogram(1)
        assert list(hist) == [1]
        assert list(latency) == [3, 4]

    def test_hist_bin_size(self):
        records_raw = [
            {'start': 0, 'end': 0},
            {'start': 20, 'end': 30},  # latency: 10~30
            {'start': 30, 'end': 40},  # latency: 10~20
        ]
        columns = [ColumnValue('start'), ColumnValue('end')]

        records = create_records(records_raw, columns)
        response = ResponseTime(records)

        latency_min, latency_max = 10, 30

        hist, latency = response.to_histogram(1, False)
        hist_expected = [
            2,  # [10, 11)
            2,  # [11, 12)
            2,  # [12, 13)
            2,  # [13, 14)
            2,  # [14, 15)
            2,  # [15, 16)
            2,  # [16, 17)
            2,  # [17, 18)
            2,  # [18, 19)
            2,  # [19, 20)
            2,  # [20, 21)
            1,  # [21, 22)
            1,  # [22, 23)
            1,  # [23, 24)
            1,  # [24, 25)
            1,  # [25, 26)
            1,  # [26, 27)
            1,  # [27, 28)
            1,  # [28, 29)
            1,  # [29, 30)
            1,  # [30, 31]
        ]

        latency_expected = list(range(latency_min, latency_max + 2))
        assert list(hist) == hist_expected
        assert list(latency) == latency_expected

        hist, latency = response.to_histogram(2, False)
        hist_expected = [
            2,  # [10, 12)
            2,  # [12, 14)
            2,  # [14, 16)
            2,  # [16, 18)
            2,  # [18, 20)
            2,  # [20, 22)
            1,  # [22, 24)
            1,  # [24, 26)
            1,  # [26, 28)
            1,  # [28, 30)
            1,  # [30, 32]
        ]

        latency_expected = list(range(latency_min, latency_max+2 + 2, 2))
        assert list(hist) == hist_expected
        assert list(latency) == latency_expected

        hist, latency = response.to_histogram(3)
        hist_expected = [
            2,  # [9, 12)
            2,  # [12, 15)
            2,  # [15, 18)
            2,  # [18, 21)
            1,  # [21, 24)
            1,  # [24, 27)
            1,  # [27, 30)
            1,  # [30, 33]
        ]
        latency_expected = [9, 12, 15, 18, 21, 24, 27, 30, 33]
        assert list(hist) == hist_expected
        assert list(latency) == latency_expected

        hist, latency = response.to_histogram(5)
        hist_expected = [
            2,  # [10, 15)
            2,  # [15, 20)
            2,  # [20, 25)
            1,  # [25, 30)
            1,  # [30, 35]
        ]
        latency_expected = [10, 15, 20, 25, 30, 35]
        assert list(hist) == hist_expected
        assert list(latency) == latency_expected

        hist, latency = response.to_best_case_histogram(2)

        hist, latency = response.to_histogram(100)
        hist_expected = [
            2,  # [0, 100]
        ]
        latency_expected = [0, 100]
        assert list(hist) == hist_expected
        assert list(latency) == latency_expected

        hist, latency = response.to_best_case_histogram(3)
        hist_expected = [
            2, 0
        ]
        latency_expected = [9, 12, 15]
        assert list(hist) == hist_expected
        assert list(latency) == latency_expected

    def test_hist_count(self):
        records_raw = [
            {'start': 1, 'end': 2},  # latency:
            {'start': 2, 'end': 3},  # 1~2
            {'start': 3, 'end': 4},  # 1~2
            {'start': 4, 'end': 5},  # 1~2
            {'start': 5, 'end': 6},  # 1~2
            {'start': 6, 'end': 8},  # 2~3
        ]
        columns = [ColumnValue('start'), ColumnValue('end')]

        records = create_records(records_raw, columns)
        response = ResponseTime(records)
        hist, latency = response.to_histogram(1, False)

        hist_expected = [
            4,  # [1, 2)
            5,  # [2, 3)
            1,  # [3, 4]
        ]
        latency_expected = [
            1, 2, 3, 4
        ]
        assert list(hist) == hist_expected
        assert list(latency) == latency_expected


class TestResponseTimeseries:

    def test_empty_flow_case(self):
        records_raw = [
        ]
        columns = [ColumnValue('start'), ColumnValue('end')]

        records = create_records(records_raw, columns)
        response = ResponseTime(records)

        response_time = response.to_best_case_records()
        expect = []
        assert to_dict(response_time) == expect

        response_time = response.to_worst_case_records()
        expect = []
        assert to_dict(response_time) == expect

    def test_single_flow_case(self):
        records_raw = [
            {'start': 0, 'end': 1},
        ]
        columns = [ColumnValue('start'), ColumnValue('end')]

        records = create_records(records_raw, columns)
        response = ResponseTime(records)

        response_time = response.to_best_case_records()
        expect = []
        assert to_dict(response_time) == expect

        response_time = response.to_worst_case_records()
        expect = []
        assert to_dict(response_time) == expect

    def test_double_flow_case(self):
        records_raw = [
            {'start': 0, 'end': 1},
            {'start': 2, 'end': 3},
        ]
        columns = [ColumnValue('start'), ColumnValue('end')]

        records = create_records(records_raw, columns)
        response = ResponseTime(records)

        response_time = response.to_best_case_records()
        expect = [
            {'start_max': 2, 'response_time': 1}
        ]
        assert to_dict(response_time) == expect

        response_time = response.to_worst_case_records()
        expect = [
            {'start_min': 0, 'response_time': 3}
        ]
        assert to_dict(response_time) == expect

    # NOTE: Is this test up to specification?
    def test_cross_flow_case(self):
        records_raw = [
            {'start': 0, 'end': 10},
            {'start': 3, 'end': 4},
            {'start': 4, 'end': 8},
            {'start': 6, 'end': 6},
        ]
        columns = [ColumnValue('start'), ColumnValue('end')]

        records = create_records(records_raw, columns)
        response = ResponseTime(records)

        response_time = response.to_best_case_records()
        expect = [
            {'start_max': 3, 'response_time': 1},
            {'start_max': 6, 'response_time': 0}
        ]
        assert to_dict(response_time) == expect

        response_time = response.to_worst_case_records()
        expect = [
            {'start_min': 0, 'response_time': 4},
            {'start_min': 3, 'response_time': 3}
        ]
        assert to_dict(response_time) == expect

    class TestMultiColumnCase:
        records_raw = [
            {'column0': 5, 'column1': 10, 'column2': 15},  # flow 1 [used as first data]
            {'column0': 5, 'column1': 12, 'column2': 17},  # flow 2 [used]
            {'column0': 6, 'column1': 15},  # flow 3. Dropped case [ignored]
            {'column0': 7, 'column2': 20},  # flow 4. Crossed & dropped case [ignored]
            {'column0': 8, 'column1': 21, 'column2': 50},  # flow 5, too old output [ignored]
            {'column0': 9, 'column1': 25, 'column2': 30},  # flow  6. too early input [ignored]
            {'column0': 20, 'column1': 25, 'column2': 30},  # flow  7. [used]
            {'column0': 35, 'column1': 40, 'column2': 45},  # flow  8. [used]
        ]

        columns = [
            ColumnValue('column0'),
            ColumnValue('column1'),
            ColumnValue('column2'),
        ]
        column_names = ['column0', 'column1', 'column2']

        def test_to_response_records(self):
            response = ResponseTime(
                create_records(self.records_raw, self.columns),
                columns=self.column_names
            )

            records = response.to_stacked_bar()

            expect = [
                # flow 1 input ~ flow 7 output
                {'column0_min': 5, 'column0_max': 20, 'column1': 25, 'column2': 30},
                # flow 7 input ~ flow 8 output
                {'column0_min': 20, 'column0_max': 35, 'column1': 40, 'column2': 45},
            ]

            output_dict = to_dict(records)
            assert output_dict == expect

        def test_to_best_case_timeseries(self):
            response = ResponseTime(
                create_records(self.records_raw, self.columns),
                columns=self.column_names
            )
            response_time = response.to_best_case_records()
            expect = [
                {'column0_max': 20, 'response_time': 10},
                {'column0_max': 35, 'response_time': 10}
            ]
            assert to_dict(response_time) == expect

        def test_to_worst_case_timeseries(self):
            response = ResponseTime(
                create_records(self.records_raw, self.columns),
                columns=self.column_names
            )
            response_time = response.to_worst_case_records()
            expect = [
                {'column0_min': 5, 'response_time': 25},
                {'column0_min': 20, 'response_time': 25}
            ]
<<<<<<< HEAD

            output_dict = to_dict(records)
            assert output_dict == expect

        def test_to_best_case_timeseries(self):
            response = ResponseTime(
                create_records(self.records_raw, self.columns),
                columns=self.column_names
            )
            best_case_input_time, latency = response.to_best_case_timeseries()
            assert list(best_case_input_time) == [20, 35]
            assert list(latency) == [10, 10]

        def test_to_worst_case_timeseries(self):
            response = ResponseTime(
                create_records(self.records_raw, self.columns),
                columns=self.column_names
            )
            worst_case_input_time, latency = response.to_worst_case_timeseries()
            assert list(worst_case_input_time) == [5, 20]
            assert list(latency) == [25, 25]


class TestResponseTimeWorstInInput:

    def test_empty_case(self):
        records_raw = []
        columns = [ColumnValue('start'), ColumnValue('end')]
        records = create_records(records_raw, columns)

        response_time = ResponseTime(records)

        expect_raw = []
        result = to_dict(response_time.to_worst_in_input_records())
        assert result == expect_raw

    def test_two_column_default_case(self):
        records_raw = [
            {'start': 0, 'end': 2},
            {'start': 3, 'end': 4},
            {'start': 11, 'end': 12}
        ]
        columns = [ColumnValue('start'), ColumnValue('end')]
        records = create_records(records_raw, columns)

        response_time = ResponseTime(records)

        expect_raw = [
            {'start': 0, 'response_time': 2},
            {'start': 3, 'response_time': 1},
            {'start': 11, 'response_time': 1}
        ]
        result = to_dict(response_time.to_worst_in_input_records())
        assert result == expect_raw

    def test_three_column_default_case(self):
        records_raw = [
            {'start': 0, 'middle': 1, 'end': 2},
            {'start': 3, 'middle': 4, 'end': 6},
            {'start': 11, 'middle': 13, 'end': 16}
        ]
        columns = [ColumnValue('start'), ColumnValue('middle'), ColumnValue('end')]
        records = create_records(records_raw, columns)

        response_time = ResponseTime(records)

        expect_raw = [
            {'start': 0, 'response_time': 2},
            {'start': 3, 'response_time': 3},
            {'start': 11, 'response_time': 5}
        ]
        result = to_dict(response_time.to_worst_in_input_records())
        assert result == expect_raw

    def test_single_input_multi_output_case(self):
        records_raw = [
            {'start': 0, 'middle': 4, 'end': 5},
            {'start': 0, 'middle': 4, 'end': 6},
            {'start': 0, 'middle': 12, 'end': 13}
        ]
        columns = [ColumnValue('start'), ColumnValue('middle'), ColumnValue('end')]
        records = create_records(records_raw, columns)

        response_time = ResponseTime(records)

        expect_raw = [
            {'start': 0, 'response_time': 5}
        ]
        result = to_dict(response_time.to_worst_in_input_records())
        assert result == expect_raw

    def test_multi_input_single_output_case(self):
        records_raw = [
            {'start': 0, 'middle': 4, 'end': 13},
            {'start': 1, 'middle': 4, 'end': 13},
            {'start': 5, 'middle': 12, 'end': 13}
        ]
        columns = [ColumnValue('start'), ColumnValue('middle'), ColumnValue('end')]
        records = create_records(records_raw, columns)

        response_time = ResponseTime(records)

        expect_raw = [
            {'start': 0, 'response_time': 13}
        ]
        result = to_dict(response_time.to_worst_in_input_records())
        assert result == expect_raw

    def test_drop_case(self):
        records_raw = [
            {'start': 0, 'middle': 4, 'end': 8},
            {'start': 1, 'middle': 4},
            {'start': 5, 'middle': 12, 'end': 13}
        ]
        columns = [ColumnValue('start'), ColumnValue('middle'), ColumnValue('end')]
        records = create_records(records_raw, columns)

        response_time = ResponseTime(records)

        expect_raw = [
            {'start': 0, 'response_time': 8},
            {'start': 1, 'response_time': 12}
        ]
        result = to_dict(response_time.to_worst_in_input_records())
        assert result == expect_raw
=======
            assert to_dict(response_time) == expect
>>>>>>> 67dab0cf
<|MERGE_RESOLUTION|>--- conflicted
+++ resolved
@@ -615,28 +615,7 @@
                 {'column0_min': 5, 'response_time': 25},
                 {'column0_min': 20, 'response_time': 25}
             ]
-<<<<<<< HEAD
-
-            output_dict = to_dict(records)
-            assert output_dict == expect
-
-        def test_to_best_case_timeseries(self):
-            response = ResponseTime(
-                create_records(self.records_raw, self.columns),
-                columns=self.column_names
-            )
-            best_case_input_time, latency = response.to_best_case_timeseries()
-            assert list(best_case_input_time) == [20, 35]
-            assert list(latency) == [10, 10]
-
-        def test_to_worst_case_timeseries(self):
-            response = ResponseTime(
-                create_records(self.records_raw, self.columns),
-                columns=self.column_names
-            )
-            worst_case_input_time, latency = response.to_worst_case_timeseries()
-            assert list(worst_case_input_time) == [5, 20]
-            assert list(latency) == [25, 25]
+            assert to_dict(response_time) == expect
 
 
 class TestResponseTimeWorstInInput:
@@ -740,7 +719,4 @@
             {'start': 1, 'response_time': 12}
         ]
         result = to_dict(response_time.to_worst_in_input_records())
-        assert result == expect_raw
-=======
-            assert to_dict(response_time) == expect
->>>>>>> 67dab0cf
+        assert result == expect_raw