# Copyright 2021 Research Institute of Systems Planning, Inc.
#
# Licensed under the Apache License, Version 2.0 (the "License");
# you may not use this file except in compliance with the License.
# You may obtain a copy of the License at
#
#     http://www.apache.org/licenses/LICENSE-2.0
#
# Unless required by applicable law or agreed to in writing, software
# distributed under the License is distributed on an "AS IS" BASIS,
# WITHOUT WARRANTIES OR CONDITIONS OF ANY KIND, either express or implied.
# See the License for the specific language governing permissions and
# limitations under the License.

from caret_analyze.architecture.architecture_loaded import (ArchitectureLoaded,
                                                            CallbackGroupsLoaded,
                                                            CallbackPathSearched,
                                                            CallbacksLoaded,
                                                            CommValuesLoaded,
                                                            ExecutorValuesLoaded,
                                                            NodePathCreated,
                                                            NodeValuesLoaded,
                                                            PathValuesLoaded,
                                                            PublishersLoaded,
                                                            SubscriptionsLoaded,
                                                            TimersLoaded,
                                                            TopicIgnoredReader,
                                                            VariablePassingsLoaded)
from caret_analyze.architecture.graph_search import CallbackPathSearcher
from caret_analyze.architecture.reader_interface import ArchitectureReader
from caret_analyze.architecture.struct import (CallbackGroupStruct, CallbackStruct,
                                               CommunicationStruct,
                                               ExecutorStruct,
                                               NodePathStruct, NodeStruct, PathStruct,
                                               PublisherStruct,
                                               SubscriptionCallbackStruct, SubscriptionStruct,
                                               TimerStruct,
                                               VariablePassingStruct)
from caret_analyze.common import Util
from caret_analyze.exceptions import (InvalidReaderError, ItemNotFoundError,
                                      UnsupportedTypeError)
from caret_analyze.value_objects import (CallbackGroupType, CallbackGroupValue,
                                         CallbackType, CallbackValue,
                                         ExecutorType, ExecutorValue,
                                         NodePathValue, NodeValue,
                                         PathValue, PublisherValue,
                                         SubscriptionCallbackValue, SubscriptionValue,
                                         TimerCallbackValue,
                                         VariablePassingValue)

from caret_analyze.value_objects.message_context import MessageContextType
from caret_analyze.value_objects.node import NodeValueWithId

import pytest


class TestArchitectureLoaded:

    def test_empty_reader(self, mocker):
        reader_mock = mocker.Mock(spec=ArchitectureReader)
        mocker.patch.object(
            reader_mock, 'get_paths', return_value=[])
        mocker.patch.object(reader_mock, 'get_executors', return_value=[])
        mocker.patch.object(reader_mock, 'get_nodes', return_value=[])

        node_loaded = mocker.Mock(spec=NodeValuesLoaded)
        comm_loaded = mocker.Mock(spec=CommValuesLoaded)
        exec_loaded = mocker.Mock(spec=ExecutorValuesLoaded)
        path_loaded = mocker.Mock(spec=PathValuesLoaded)

        mocker.patch('caret_analyze.architecture.architecture_loaded.NodeValuesLoaded',
                     return_value=node_loaded)
        mocker.patch('caret_analyze.architecture.architecture_loaded.CommValuesLoaded',
                     return_value=comm_loaded)
        mocker.patch('caret_analyze.architecture.architecture_loaded.ExecutorValuesLoaded',
                     return_value=exec_loaded)
        mocker.patch('caret_analyze.architecture.architecture_loaded.PathValuesLoaded',
                     return_value=path_loaded)

        mocker.patch.object(node_loaded, 'data', [])
        mocker.patch.object(comm_loaded, 'data', [])
        mocker.patch.object(exec_loaded, 'data', [])
        mocker.patch.object(path_loaded, 'data', [])

        arch = ArchitectureLoaded(reader_mock, [])
        assert len(arch.paths) == 0
        assert len(arch.executors) == 0
        assert len(arch.nodes) == 0
        assert len(arch.communications) == 0

    def test_get_data(self, mocker):
        reader_mock = mocker.Mock(spec=ArchitectureReader)
        path_mock = mocker.Mock(spec=PathStruct)
        executor_mock = mocker.Mock(spec=ExecutorValue)
        node_mock = mocker.Mock(spec=NodeStruct)
        comm_mock = mocker.Mock(spec=CommunicationStruct)
        pub_mock = mocker.Mock(spec=PublisherValue)
        sub_mock = mocker.Mock(spec=SubscriptionValue)
        sub_mock_ = mocker.Mock(spec=SubscriptionValue)

        mocker.patch.object(pub_mock, 'topic_name', '/chatter')
        mocker.patch.object(sub_mock, 'topic_name', '/chatter')
        mocker.patch.object(sub_mock_, 'topic_name', '/chatter2')
        mocker.patch.object(node_mock, 'publishers', [pub_mock])
        mocker.patch.object(node_mock, 'subscriptions', [sub_mock, sub_mock_])

        mocker.patch.object(reader_mock, 'get_paths', return_value=[path_mock])
        mocker.patch.object(reader_mock, 'get_executors', return_value=[executor_mock])
        mocker.patch.object(reader_mock, 'get_nodes', return_value=[NodeValue('node', 'node')])

        node_loaded = mocker.Mock(spec=NodeValuesLoaded)
        executor_loaded = mocker.Mock(spec=ExecutorValuesLoaded)
        path_loaded = mocker.Mock(spec=PathValuesLoaded)
        comm_loaded = mocker.Mock(spec=CommValuesLoaded)

        mocker.patch('caret_analyze.architecture.architecture_loaded.NodeValuesLoaded',
                     return_value=node_loaded)
        mocker.patch('caret_analyze.architecture.architecture_loaded.CommValuesLoaded',
                     return_value=comm_loaded)
        mocker.patch('caret_analyze.architecture.architecture_loaded.ExecutorValuesLoaded',
                     return_value=executor_loaded)
        mocker.patch('caret_analyze.architecture.architecture_loaded.PathValuesLoaded',
                     return_value=path_loaded)

        mocker.patch.object(node_loaded, 'data', (node_mock,))
        mocker.patch.object(comm_loaded, 'data', (comm_mock,))
        mocker.patch.object(executor_loaded, 'data', (executor_mock,))
        mocker.patch.object(path_loaded, 'data', (path_mock,))

        mocker.patch('caret_analyze.architecture.architecture_loaded.TopicIgnoredReader',
                     return_value=reader_mock)
        arch = ArchitectureLoaded(reader_mock, [])
        assert len(arch.paths) == 1
        assert len(arch.executors) == 1
        assert len(arch.nodes) == 1
        assert len(arch.communications) == 1


class TestNodesInfoLoaded():

    def test_empty(self, mocker):
        reader_mock = mocker.Mock(spec=TopicIgnoredReader)

        mocker.patch('caret_analyze.architecture.architecture_loaded.TopicIgnoredReader',
                     return_value=reader_mock)
        mocker.patch.object(
            reader_mock, 'get_subscriptions', return_value=[])
        mocker.patch.object(
            reader_mock, 'get_publishers', return_value=[])
        mocker.patch.object(
            reader_mock, 'get_nodes', return_value=[])

        loader = NodeValuesLoaded(reader_mock)
        nodes = loader.data
        assert len(nodes) == 0

    def test_single_node(self, mocker):
        reader_mock = mocker.Mock(spec=TopicIgnoredReader)

        mocker.patch('caret_analyze.architecture.architecture_loaded.TopicIgnoredReader',
                     return_value=reader_mock)

        node_mock = mocker.Mock(spec=NodeStruct)
        cb_loaded_mock = mocker.Mock(spec=CallbacksLoaded)
        cbg_loaded_mock = mocker.Mock(spec=CallbackGroupsLoaded)
        mocker.patch.object(NodeValuesLoaded, '_create_node',
                            return_value=(node_mock, cb_loaded_mock, cbg_loaded_mock))

        node = NodeValue('node', 'node')
        mocker.patch.object(reader_mock, 'get_nodes',
                            return_value=[node])

        loader = NodeValuesLoaded(reader_mock)
        nodes = loader.data
        assert nodes == (node_mock,)

    def test_name_sort(self, mocker):
        reader_mock = mocker.Mock(spec=TopicIgnoredReader)

        mocker.patch('caret_analyze.architecture.architecture_loaded.TopicIgnoredReader',
                     return_value=reader_mock)

        node_a = NodeValue('a', 'a')
        node_b = NodeValue('b', 'b')
        node_c = NodeValue('c', 'c')

        mocker.patch.object(
            reader_mock, 'get_nodes', return_value=[node_b, node_c, node_a])

        def create_node(node, reader):
            node_mock = mocker.Mock(spec=NodeStruct)
            cb_loaded_mock = mocker.Mock(spec=CallbacksLoaded)
            cbg_loaded_mock = mocker.Mock(spec=CallbackGroupsLoaded)
            mocker.patch.object(node_mock, 'node_name', node.node_name)
            return node_mock, cb_loaded_mock, cbg_loaded_mock

        mocker.patch.object(NodeValuesLoaded, '_create_node',
                            side_effect=create_node)

        loader = NodeValuesLoaded(reader_mock)
        nodes = loader.data
        assert nodes[0].node_name == 'a'
        assert nodes[1].node_name == 'b'
        assert nodes[2].node_name == 'c'

    def test_create_node_empty(self, mocker):
        reader_mock = mocker.Mock(spec=TopicIgnoredReader)

        mocker.patch('caret_analyze.architecture.architecture_loaded.TopicIgnoredReader',
                     return_value=reader_mock)
        mocker.patch.object(
            reader_mock, 'get_subscriptions', return_value=[])
        mocker.patch.object(
            reader_mock, 'get_publishers', return_value=[])
        mocker.patch.object(
            reader_mock, 'get_timers', return_value=[])
        mocker.patch.object(
            reader_mock, 'get_message_contexts', return_value=[])

        path_searched = mocker.Mock(spec=CallbackPathSearched)
        mocker.patch('caret_analyze.architecture.architecture_loaded.CallbackPathSearched',
                     return_value=path_searched)
        mocker.patch.object(path_searched, 'data', ())

        cbg_loaded = mocker.Mock(spec=CallbackGroupsLoaded)
        mocker.patch('caret_analyze.architecture.architecture_loaded.CallbackGroupsLoaded',
                     return_value=cbg_loaded)
        mocker.patch.object(cbg_loaded, 'data', ())

        var_pass_loaded = mocker.Mock(spec=VariablePassingsLoaded)
        mocker.patch('caret_analyze.architecture.architecture_loaded.VariablePassingsLoaded',
                     return_value=var_pass_loaded)
        mocker.patch.object(var_pass_loaded, 'data', ())

        cbs_loaded = mocker.Mock(spec=CallbacksLoaded)
        mocker.patch('caret_analyze.architecture.architecture_loaded.CallbacksLoaded',
                     return_value=cbs_loaded)
        mocker.patch.object(cbs_loaded, 'data', ())

        node_value = NodeValue('node', 'node')
        node, _, _ = NodeValuesLoaded._create_node(node_value, reader_mock)

        assert node.node_name == 'node'
        assert node.publishers == ()
        assert node.subscriptions == ()
        assert node.callbacks == ()
        assert node.callback_groups == ()
        assert node.paths == ()
        assert node.variable_passings == ()

    def test_create_node_full(self, mocker):
        reader_mock = mocker.Mock(spec=TopicIgnoredReader)
        cbg = mocker.Mock(spec=CallbackGroupStruct)
        callback = mocker.Mock(spec=CallbackStruct)
        subscription = mocker.Mock(spec=SubscriptionStruct)
        timer = mocker.Mock(spec=TimerStruct)
        publisher = mocker.Mock(spec=PublisherStruct)
        var_pass = mocker.Mock(spec=VariablePassingStruct)
        path = mocker.Mock(spec=NodePathStruct)
        path_ = mocker.Mock(spec=NodePathStruct)
        context = {
            'context_type': MessageContextType.CALLBACK_CHAIN.type_name,
            'publisher_topic_name': 'UNDEFINED',
            'subscription_topic_name': 'UNDEFINED',
        }

        mocker.patch.object(cbg, 'callbacks', (callback,))

        mocker.patch('caret_analyze.architecture.architecture_loaded.TopicIgnoredReader',
                     return_value=reader_mock)
        mocker.patch.object(
            reader_mock, 'get_subscriptions', return_value=[subscription])
        mocker.patch.object(
            reader_mock, 'get_publishers', return_value=[publisher])
        mocker.patch.object(
            reader_mock, 'get_timers', return_value=[timer])

        mocker.patch.object(
            reader_mock, 'get_message_contexts', return_value=[context])

        path_searched = mocker.Mock(spec=CallbackPathSearched)
        mocker.patch('caret_analyze.architecture.architecture_loaded.CallbackPathSearched',
                     return_value=path_searched)
        mocker.patch.object(path_searched, 'data', (path,))

        path_created = mocker.Mock(spec=NodePathCreated)
        mocker.patch('caret_analyze.architecture.architecture_loaded.NodePathCreated',
                     return_value=path_created)
        mocker.patch.object(path_created, 'data', (path_,))

        cbg_loaded = mocker.Mock(spec=CallbackGroupsLoaded)
        mocker.patch('caret_analyze.architecture.architecture_loaded.CallbackGroupsLoaded',
                     return_value=cbg_loaded)
        mocker.patch.object(cbg_loaded, 'data', (cbg,))

        var_pass_loaded = mocker.Mock(spec=VariablePassingsLoaded)
        mocker.patch('caret_analyze.architecture.architecture_loaded.VariablePassingsLoaded',
                     return_value=var_pass_loaded)
        mocker.patch.object(var_pass_loaded, 'data', (var_pass,))

        cbs_loaded = mocker.Mock(spec=CallbacksLoaded)
        mocker.patch('caret_analyze.architecture.architecture_loaded.CallbacksLoaded',
                     return_value=cbs_loaded)
        mocker.patch.object(cbs_loaded, 'data', ())

        publishers_loaded = mocker.Mock(spec=PublishersLoaded)
        mocker.patch('caret_analyze.architecture.architecture_loaded.PublishersLoaded',
                     return_value=publishers_loaded)
        mocker.patch.object(publishers_loaded, 'data', (publisher,))

        subscriptions_loaded = mocker.Mock(spec=SubscriptionsLoaded)
        mocker.patch('caret_analyze.architecture.architecture_loaded.SubscriptionsLoaded',
                     return_value=subscriptions_loaded)
        mocker.patch.object(subscriptions_loaded, 'data', (subscription,))
        timers_loaded = mocker.Mock(spec=TimersLoaded)
        mocker.patch('caret_analyze.architecture.architecture_loaded.TimersLoaded',
                     return_value=timers_loaded)
        mocker.patch.object(timers_loaded, 'data', (timer,))

        def assigned(node_paths, message_contexts):
            return node_paths

        mocker.patch.object(
            NodeValuesLoaded, '_message_context_assigned', side_effect=assigned)

        mocker.patch.object(
            NodeValuesLoaded, '_search_node_paths', return_value=[path, path_])

        node_value = NodeValue('node', 'node')
        node, _, _ = NodeValuesLoaded._create_node(node_value, reader_mock)

        assert node.node_name == 'node'
        assert node.publishers == (publisher,)
        assert node.timers == (timer,)
        assert node.subscriptions == (subscription,)
        assert node.callbacks == (callback,)
        assert node.callback_groups == (cbg,)
        assert node.paths == (path, path_)
        assert node.variable_passings == (var_pass,)

    def test_find_callback(self, mocker):
        reader_mock = mocker.Mock(spec=TopicIgnoredReader)

        mocker.patch('caret_analyze.architecture.architecture_loaded.TopicIgnoredReader',
                     return_value=reader_mock)

        node_mock = mocker.Mock(spec=NodeStruct)
        cb_loaded_mock = mocker.Mock(spec=CallbacksLoaded)
        cbg_loaded_mock = mocker.Mock(spec=CallbackGroupsLoaded)
        cb_mock = mocker.Mock(spec=CallbackStruct)

        mocker.patch.object(cb_loaded_mock, 'find_callback', return_value=cb_mock)
        mocker.patch.object(NodeValuesLoaded, '_create_node',
                            return_value=(node_mock, cb_loaded_mock, cbg_loaded_mock))
        node = NodeValue('node', None)
        mocker.patch.object(reader_mock, 'get_nodes',
                            return_value=[node])

        loaded = NodeValuesLoaded(reader_mock)
        assert loaded.find_callback('callback_id') == cb_mock

        mocker.patch.object(cb_loaded_mock, 'find_callback',
                            side_effect=ItemNotFoundError(''))
        with pytest.raises(ItemNotFoundError):
            loaded.find_callback('callback_id')

    def test_find_node(self, mocker):
        reader_mock = mocker.Mock(spec=ArchitectureReader)
        node_value = NodeValue('node_name', None)
        mocker.patch.object(reader_mock, 'get_nodes', return_value=(node_value,))
        node_mock = mocker.Mock(spec=NodeStruct)
        cb_loaded_mock = mocker.Mock(spec=CallbacksLoaded)
        cbg_loaded_mock = mocker.Mock(spec=CallbackGroupsLoaded)
        mocker.patch.object(NodeValuesLoaded, '_create_node',
                            return_value=(node_mock, cb_loaded_mock, cbg_loaded_mock))

        nodes_loaded = NodeValuesLoaded(reader_mock)

        node_mock = mocker.Mock(spec=NodeStruct)
        mocker.patch.object(Util, 'find_one', return_value=node_mock)
        node = nodes_loaded.find_node('node')
        assert node == node_mock

        mocker.patch.object(
            Util, 'find_one', side_effect=ItemNotFoundError(''))
        with pytest.raises(ItemNotFoundError):
            nodes_loaded.find_node('node')

    def test_find_node_path(self, mocker):
        reader_mock = mocker.Mock(spec=ArchitectureReader)
        node = NodeValue('node', None)
        mocker.patch.object(reader_mock, 'get_nodes', return_value=(node,))

        node_mock = mocker.Mock(spec=NodeStruct)
        cb_loaded_mock = mocker.Mock(spec=CallbacksLoaded)
        cbg_loaded_mock = mocker.Mock(spec=CallbackGroupsLoaded)
        mocker.patch.object(NodeValuesLoaded, '_create_node',
                            return_value=(node_mock, cb_loaded_mock, cbg_loaded_mock))

        nodes_loaded = NodeValuesLoaded(reader_mock)

        mocker.patch.object(nodes_loaded, 'find_node',
                            return_value=node_mock)
        node_path_info_mock = mocker.Mock(spec=NodePathValue)

        node_path_mock = mocker.Mock(spec=NodePathStruct)

        mocker.patch.object(node_path_info_mock,
                            'publish_topic_name', 'pub_topic')
        mocker.patch.object(node_path_info_mock,
                            'subscribe_topic_name', 'sub_topic')
        mocker.patch.object(node_path_mock, 'publish_topic_name', 'pub_topic')
        mocker.patch.object(
            node_path_mock, 'subscribe_topic_name', 'sub_topic')

        mocker.patch.object(node_mock, 'paths', (node_path_mock,))
        node_path = nodes_loaded.find_node_path(node_path_info_mock)
        assert node_path == node_path_mock

        mocker.patch.object(
            Util, 'find_one', side_effect=ItemNotFoundError(''))
        with pytest.raises(ItemNotFoundError):
            nodes_loaded.find_node_path(node_path_info_mock)

    def test_find_callbacks(self, mocker):
        reader_mock = mocker.Mock(spec=TopicIgnoredReader)

        mocker.patch('caret_analyze.architecture.architecture_loaded.TopicIgnoredReader',
                     return_value=reader_mock)

        node_mock = mocker.Mock(spec=NodeStruct)
        cb_loaded_mock = mocker.Mock(spec=CallbacksLoaded)
        cbg_loaded_mock = mocker.Mock(spec=CallbackGroupsLoaded)
        cb_mock = mocker.Mock(spec=CallbackStruct)

        mocker.patch.object(cb_loaded_mock, 'search_callbacks',
                            return_value=(cb_mock,))
        mocker.patch.object(NodeValuesLoaded, '_create_node',
                            return_value=(node_mock, cb_loaded_mock, cbg_loaded_mock))

        node = NodeValue('node', None)
        mocker.patch.object(reader_mock, 'get_nodes', return_value=(node,))

        loaded = NodeValuesLoaded(reader_mock)
        assert loaded.find_callbacks(('callback_id',)) == (cb_mock,)

        mocker.patch.object(cb_loaded_mock, 'search_callbacks', return_value=())
        with pytest.raises(ItemNotFoundError):
            loaded.find_callbacks(('callback_id',))

    def test_get_callbacks(self, mocker):
        reader_mock = mocker.Mock(spec=TopicIgnoredReader)

        mocker.patch('caret_analyze.architecture.architecture_loaded.TopicIgnoredReader',
                     return_value=reader_mock)

        mocker.patch.object(reader_mock, 'get_timer_callbacks', return_value=[])
        mocker.patch.object(reader_mock, 'get_subscription_callbacks', return_value=[])
        mocker.patch.object(reader_mock, 'get_publishers', return_value=[])
        mocker.patch.object(reader_mock, 'get_timers', return_value=[])
        mocker.patch.object(reader_mock, 'get_subscriptions', return_value=[])
        mocker.patch.object(reader_mock, 'get_callback_groups', return_value=[])
        mocker.patch.object(reader_mock, 'get_variable_passings', return_value=[])
        mocker.patch.object(reader_mock, 'get_message_contexts', return_value=[])

        node = NodeValue('node', None)
        mocker.patch.object(reader_mock, 'get_nodes', return_value=[node])

        loaded = NodeValuesLoaded(reader_mock)

        cb_mock = mocker.Mock(spec=CallbackStruct)
        cb_loaded_mock = mocker.Mock(spec=CallbacksLoaded)
        mocker.patch.object(cb_loaded_mock, 'data', (cb_mock,))
        mocker.patch.object(Util, 'find_one', return_value=cb_loaded_mock)
        callbacks = loaded.get_callbacks('node')
        assert callbacks == (cb_mock,)

        mocker.patch.object(
            Util, 'find_one', side_effect=ItemNotFoundError(''))
        with pytest.raises(ItemNotFoundError):
            loaded.get_callbacks('node_not_exit')


class TestTopicIgnoreReader:

    def test_get_publishers(self, mocker):
        reader_mock = mocker.Mock(spec=TopicIgnoredReader)
        mocker.patch.object(
            TopicIgnoredReader, '_get_ignore_callback_ids', return_value={'ignore'})
        reader = TopicIgnoredReader(reader_mock, ['/ignore'])
        node = NodeValueWithId('node_name', 'node_id')

        pub = PublisherValue('/topic_name', node.node_name, node.node_id, None)
        pub_ignored = PublisherValue('/ignore', node.node_name, node.node_id, None)
        mocker.patch.object(reader_mock, 'get_publishers',
                            return_value=[pub, pub_ignored])

        pubs = reader.get_publishers(node)
        assert len(pubs) == 1
        assert pubs[0] == pub

    def test_get_subscriptions(self, mocker):
        reader_mock = mocker.Mock(spec=TopicIgnoredReader)
        mocker.patch.object(
            TopicIgnoredReader, '_get_ignore_callback_ids', return_value={'ignore'})

        reader = TopicIgnoredReader(reader_mock, ['/ignore'])
        node = NodeValue('node_name', 'node_id')

        sub = SubscriptionValue('/topic_name', node.node_name, node.node_id, None)
        sub_ignored = SubscriptionValue('/ignore', node.node_name, node.node_id, None)
        mocker.patch.object(reader_mock, 'get_subscriptions',
                            return_value=[sub, sub_ignored])

        subs = reader.get_subscriptions(node)
        assert len(subs) == 1
        assert subs[0] == sub

    def test_get_executor(self, mocker):
        reader_mock = mocker.Mock(spec=ArchitectureReader)

        exec_info = ExecutorValue(
            ExecutorType.SINGLE_THREADED_EXECUTOR.type_name,
            ('cbg_name',),
            executor_name='exec_name'
        )
        mocker.patch.object(reader_mock, 'get_executors',
                            return_value=(exec_info,))

        mocker.patch.object(
            TopicIgnoredReader, '_get_ignore_callback_ids', return_value=('cb_ignore'))

        reader = TopicIgnoredReader(reader_mock, ['/ignore'])
        execs_info = reader.get_executors()

        expected = ExecutorValue(
            ExecutorType.SINGLE_THREADED_EXECUTOR.type_name,
            ('cbg_name',),
            executor_name='exec_name'
        )
        assert execs_info == (expected,)

    def test_get_ignore_callback_ids(self, mocker):
        reader_mock = mocker.Mock(spec=ArchitectureReader)
        node = NodeValueWithId('node', 'node')
        mocker.patch.object(reader_mock, 'get_nodes',
                            return_value=[node])

        sub_info = SubscriptionCallbackValue(
            'cb', node.node_name, node.node_id, 'symbol', 'topic', None
        )
        sub_info_ignore = SubscriptionCallbackValue(
            'cb_ignore', node.node_name, node.node_id, 'symbol', 'topic_ignore', None
        )
        mocker.patch.object(
            reader_mock, 'get_subscription_callbacks',
            return_value=(sub_info, sub_info_ignore,)
        )

        ignore_ids = TopicIgnoredReader._get_ignore_callback_ids(reader_mock, [
                                                                 'topic_ignore'])
        assert ignore_ids == {'cb_ignore'}

    def test_get_subscription_callbacks_info(self, mocker):
        reader_mock = mocker.Mock(spec=TopicIgnoredReader)
        mocker.patch.object(
            TopicIgnoredReader, '_get_ignore_callback_ids', return_value={'cb_id_ignore'})
        reader = TopicIgnoredReader(reader_mock, ['/ignore'])
        node = NodeValueWithId('node_name', 'node_name')

        sub_cb = SubscriptionCallbackValue(
            'cb_id', node.node_name, node.node_id, 'symbol', '/topic_name', None)
        sub_cb_ignored = SubscriptionCallbackValue(
            'cb_id_ignore', node.node_name, node.node_id, 'symbol', '/ignore', None)
        mocker.patch.object(reader_mock, 'get_subscription_callbacks',
                            return_value=[sub_cb, sub_cb_ignored])

        sub_cbs = reader.get_subscription_callbacks(node)
        assert len(sub_cbs) == 1
        assert sub_cbs[0] == sub_cb

    def test_get_callback_groups_info(self, mocker):
        reader_mock = mocker.Mock(spec=TopicIgnoredReader)

        mocker.patch.object(
            TopicIgnoredReader, '_get_ignore_callback_ids', return_value={'ignore'})

        reader = TopicIgnoredReader(reader_mock, ['/ignore'])
        callback_id = ['5', 'ignore']
        node = NodeValueWithId('node_name', 'node_id')

        sub_cb = SubscriptionCallbackValue(
            callback_id[0], node.node_name, node.node_id, 'symbol', '/topic_name', None)
        sub_cb_ignored = SubscriptionCallbackValue(
            callback_id[1], node.node_name, node.node_id, 'symbol', '/ignore', None)
        cbg = CallbackGroupValue(
            CallbackGroupType.MUTUALLY_EXCLUSIVE.type_name,
            node.node_name, node.node_id, (sub_cb.callback_id, sub_cb_ignored.callback_id),
            'callback_group_id'
        )

        mocker.patch.object(reader_mock, 'get_callback_groups',
                            return_value=[cbg])
        mocker.patch.object(reader_mock, 'get_subscription_callbacks',
                            return_value=[sub_cb, sub_cb_ignored])

        callback_groups = reader.get_callback_groups(node)
        assert len(callback_groups) == 1
        cbg = callback_groups[0]
        assert len(cbg.callback_ids) == 1
        assert cbg.callback_ids[0] == callback_id[0]


class TestNodePathLoaded:

    def test_empty(self, mocker):
        searcher_mock = mocker.Mock(spec=CallbackPathSearcher)
        mocker.patch('caret_analyze.architecture.graph_search.CallbackPathSearcher',
                     return_value=searcher_mock)
        mocker.patch.object(searcher_mock, 'search', return_value=[])
        node_mock = mocker.Mock(spec=NodeStruct)
        mocker.patch.object(node_mock, 'callbacks', [])
        searched = CallbackPathSearched(node_mock)
        assert len(searched.data) == 0

    def test_full(self, mocker):
        searcher_mock = mocker.Mock(spec=CallbackPathSearcher)
        mocker.patch('caret_analyze.architecture.graph_search.CallbackPathSearcher',
                     return_value=searcher_mock)

        callback_mock = mocker.Mock(spec=CallbackStruct)
        node_path_mock = mocker.Mock(NodePathStruct)
        mocker.patch.object(searcher_mock, 'search',
                            return_value=[node_path_mock])
        mocker.patch.object(node_path_mock, 'publish_topic_name', 'pub')
        mocker.patch.object(node_path_mock, 'subscribe_topic_name', 'sub')

        callbacks = (callback_mock, callback_mock)
        node_mock = mocker.Mock(spec=NodeStruct)
        mocker.patch.object(node_mock, 'callbacks', callbacks)
        searched = CallbackPathSearched(node_mock)

        import itertools
        product = list(itertools.product(callbacks, callbacks))
        assert len(searched.data) == len(product)


class TestPublishersLoaded:

    def test_empty(self, mocker):
        reader_mock = mocker.Mock(spec=ArchitectureReader)
        mocker.patch.object(
            reader_mock, 'get_publishers', return_value=[])
        callbacks_loaded_mock = mocker.Mock(spec=CallbacksLoaded)
        mocker.patch.object(callbacks_loaded_mock, 'data', [])
        node = NodeValue('node_name', None)
        loaded = PublishersLoaded(reader_mock, callbacks_loaded_mock, node)
        assert len(loaded.data) == 0

    def test_get_instance(self, mocker):
        reader_mock = mocker.Mock(spec=ArchitectureReader)
        callback_id = '5'
        publisher_info = PublisherValue(
            'topic_name', 'node_name', 'node_id', (callback_id,)
        )
        mocker.patch.object(reader_mock, 'get_publishers',
                            return_value=[publisher_info])
        callbacks_loaded_mock = mocker.Mock(spec=CallbacksLoaded)

        callback_mock = mocker.Mock(spec=CallbackValue)
        mocker.patch.object(callback_mock, 'callback_id', callback_id)
        mocker.patch.object(callback_mock, 'publish_topic_names', ['topic_name'])
        mocker.patch.object(callback_mock, 'callback_name', 'cb0')

        callback_struct_mock = mocker.Mock(spec=CallbackStruct)
        mocker.patch.object(callback_struct_mock, 'publish_topic_names', ['topic_name'])
        mocker.patch.object(callback_struct_mock, 'callback_name', 'cb0')

        mocker.patch.object(callbacks_loaded_mock, 'data', [callback_struct_mock])
        mocker.patch.object(callbacks_loaded_mock,
                            'find_callback', return_value=callback_struct_mock)
        node = NodeValue('node_name', 'node_id')
        loaded = PublishersLoaded(
            reader_mock, callbacks_loaded_mock, node)

        assert len(loaded.data) == 1
        pub_struct_info = loaded.data[0]
        assert isinstance(pub_struct_info, PublisherStruct)
        assert pub_struct_info.callback_names is not None
        assert len(pub_struct_info.callback_names) == 1
        assert pub_struct_info.callbacks == (callback_struct_mock,)
        assert pub_struct_info.node_name == publisher_info.node_name
        assert pub_struct_info.topic_name == publisher_info.topic_name


class TestSubscriptionsLoaded:

    def test_empty(self, mocker):
        reader_mock = mocker.Mock(spec=ArchitectureReader)
        mocker.patch.object(
            reader_mock, 'get_subscriptions', return_value=[])
        callbacks_loaded_mock = mocker.Mock(spec=CallbacksLoaded)
        node = NodeValue('node_name', None)
        loaded = SubscriptionsLoaded(reader_mock, callbacks_loaded_mock, node)
        assert len(loaded.data) == 0

    def test_get_instance(self, mocker):
        reader_mock = mocker.Mock(spec=ArchitectureReader)
        callback_id = '5'

        subscription_info = SubscriptionValue(
            'topic_name', 'node_name', 'node_id',  callback_id
        )
        mocker.patch.object(reader_mock, 'get_subscriptions',
                            return_value=[subscription_info])

        callbacks_loaded_mock = mocker.Mock(spec=CallbacksLoaded)
        callback_mock = mocker.Mock(spec=CallbackValue)
        mocker.patch.object(callback_mock, 'callback_id', callback_id)
        mocker.patch.object(callbacks_loaded_mock, 'data', [callback_mock])
        callback_struct_mock = mocker.Mock(spec=SubscriptionCallbackStruct)
        mocker.patch.object(callbacks_loaded_mock,
                            'find_callback', return_value=callback_struct_mock)

        node = NodeValue('node_name', None)
        loaded = SubscriptionsLoaded(
            reader_mock, callbacks_loaded_mock, node)

        assert len(loaded.data) == 1
        sub_struct_info = loaded.data[0]
        assert isinstance(sub_struct_info, SubscriptionStruct)
        assert sub_struct_info.callback == callback_struct_mock
        assert sub_struct_info.node_name == subscription_info.node_name
        assert sub_struct_info.topic_name == subscription_info.topic_name


class TestCallbacksLoaded:

    def test_empty_callback(self, mocker):
        reader_mock = mocker.Mock(spec=ArchitectureReader)
        node = NodeValue('node_name', 'node_name')

        mocker.patch.object(
            reader_mock, 'get_subscription_callbacks', return_value=[])
        mocker.patch.object(
            reader_mock, 'get_timer_callbacks', return_value=[])
        mocker.patch.object(
            reader_mock, 'get_publishers', return_value=[])

        loaded = CallbacksLoaded(reader_mock, node)
        assert len(loaded.data) == 0

    def test_duplicated_callback_name(self, mocker):
        reader_mock = mocker.Mock(spec=ArchitectureReader)
        node = NodeValue('node_name', 'node_name')

        callback_mock = mocker.Mock(spec=TimerCallbackValue)
        mocker.patch.object(
            callback_mock, 'node_name', node.node_name
        )
        mocker.patch.object(
            callback_mock, 'callback_name', 'duplicated_name'
        )
        mocker.patch.object(
            callback_mock, 'callback_type', CallbackType.TIMER
        )

        mocker.patch.object(
            reader_mock, 'get_subscription_callbacks', return_value=[])
        mocker.patch.object(
            reader_mock, 'get_timer_callbacks', return_value=[callback_mock, callback_mock])

        with pytest.raises(InvalidReaderError):
            CallbacksLoaded(reader_mock, node)

    def test_invalid_node_name(self, mocker):
        reader_mock = mocker.Mock(spec=ArchitectureReader)
        node = NodeValue('invalid_node_name', 'invalid_node_name')

        callback_mock = mocker.Mock(spec=TimerCallbackValue)
        mocker.patch.object(
            callback_mock, 'node_name', node.node_name
        )
        mocker.patch.object(
            callback_mock, 'callback_name', 'callback_name'
        )
        mocker.patch.object(
            callback_mock, 'callback_type', CallbackType.TIMER
        )

        mocker.patch.object(
            reader_mock, 'get_subscription_callbacks', return_value=[])
        mocker.patch.object(
            reader_mock, 'get_timer_callbacks', return_value=[callback_mock, callback_mock])

        with pytest.raises(InvalidReaderError):
            CallbacksLoaded(reader_mock, node)

    def test_find_callback(self, mocker):
        reader_mock = mocker.Mock(spec=ArchitectureReader)
        callback_name = ['callback_name0', 'callback_name1']
        period_ns = 4
        topic_name = '/topic_name'
        symbol = ['symbol0', 'symbol1']
        callback_id = ['5', '6', '7']
        node = NodeValueWithId('/node_name', '/node_name')

        timer_cb = TimerCallbackValue(
            callback_id[0], node.node_name, node.node_id, symbol[0], period_ns, (
                topic_name, ), callback_name=callback_name[0])

        sub_cb = SubscriptionCallbackValue(
            callback_id[1], node.node_name, node.node_id, symbol[1],
            topic_name, None, callback_name=callback_name[1])

        mocker.patch.object(
            reader_mock, 'get_subscription_callbacks', return_value=[sub_cb])
        mocker.patch.object(
            reader_mock, 'get_timer_callbacks', return_value=[timer_cb])

        loaded = CallbacksLoaded(reader_mock, node)

        with pytest.raises(ItemNotFoundError):
            loaded.find_callback(callback_id[2])

        cb = loaded.find_callback(callback_id[0])
        assert isinstance(cb, CallbackStruct)
        assert cb.node_name == timer_cb.node_id
        assert cb.callback_name == timer_cb.callback_name
        assert cb.callback_type == timer_cb.callback_type
        assert cb.publish_topic_names == (topic_name,)
        assert cb.subscribe_topic_name is None

        cb = loaded.find_callback(callback_id[1])
        assert isinstance(cb, CallbackStruct)
        assert cb.node_name == sub_cb.node_id
        assert cb.callback_name == sub_cb.callback_name
        assert cb.callback_type == sub_cb.callback_type
        assert cb.publish_topic_names is None
        assert cb.subscribe_topic_name == topic_name

    def test_not_implemented_callback_type(self, mocker):
        reader_mock = mocker.Mock(spec=ArchitectureReader)

        callback_mock = mocker.Mock(spec=CallbackValue)
        node = NodeValue('node_name', 'node_name')
        mocker.patch.object(callback_mock, 'node_name', node.node_name)
        mocker.patch.object(callback_mock, 'node_id', node.node_id)
        mocker.patch.object(
            reader_mock, 'get_subscription_callbacks', return_value=[callback_mock])
        mocker.patch.object(
            reader_mock, 'get_timer_callbacks', return_value=[])

        with pytest.raises(UnsupportedTypeError):
            CallbacksLoaded(reader_mock, node).data

    def test_callback_name(self, mocker):
        reader_mock = mocker.Mock(spec=ArchitectureReader)
        node = NodeValueWithId('/node_name', '/node_name')
        period_ns = 4
        topic_name = '/topic_name'
        symbol = ['symbol0', 'symbol1', 'symbol2', 'symbol3']
        callback_id = ['5', '6', '7', '8']

        timer_cb_0 = TimerCallbackValue(
            callback_id[0], node.node_name, node.node_id, symbol[0], period_ns, ())
        timer_cb_1 = TimerCallbackValue(
            callback_id[1], node.node_name, node.node_id, symbol[1], period_ns, ())
        sub_cb_0 = SubscriptionCallbackValue(
            callback_id[2], node.node_name, node.node_id, symbol[2], topic_name, None)
        sub_cb_1 = SubscriptionCallbackValue(
            callback_id[3], node.node_name, node.node_id, symbol[3], topic_name, None)

        mocker.patch.object(
            reader_mock, 'get_subscription_callbacks', return_value=[sub_cb_0, sub_cb_1])
        mocker.patch.object(
            reader_mock, 'get_timer_callbacks', return_value=[timer_cb_0, timer_cb_1])

        loaded = CallbacksLoaded(reader_mock, node)

        cb = loaded.find_callback(callback_id[0])
        assert cb.callback_name == '/node_name/callback_0'

        cb = loaded.find_callback(callback_id[1])
        assert cb.callback_name == '/node_name/callback_1'

        cb = loaded.find_callback(callback_id[2])
        assert cb.callback_name == '/node_name/callback_2'

        cb = loaded.find_callback(callback_id[3])
        assert cb.callback_name == '/node_name/callback_3'


class TestVariablePassingsLoaded:

    def test_empty(self, mocker):
        reader_mock = mocker.Mock(spec=ArchitectureReader)
        callback_loaded_mock = mocker.Mock(spec=CallbacksLoaded)

        mocker.patch.object(
            reader_mock, 'get_variable_passings', return_value=[])

        node = NodeValue('node0', None)

        loaded = VariablePassingsLoaded(
            reader_mock, callback_loaded_mock, node)
        assert len(loaded.data) == 0

    def test_get_instances(self, mocker):
        reader_mock = mocker.Mock(spec=ArchitectureReader)
        callback_loaded_mock = mocker.Mock(spec=CallbacksLoaded)

        callback_id = ['5', '6']

        # mocker.patch.object(write_callback, 'callback_id', callback_id[0])
        # mocker.patch.object(read_callback, 'callback_id', callback_id[1])
        write_callback = mocker.Mock(spec=CallbackValue)
        read_callback = mocker.Mock(spec=CallbackValue)
        mocker.patch.object(write_callback,
                            'callback_id', callback_id[0])
        mocker.patch.object(read_callback,
                            'callback_id', callback_id[1])

        write_callback_struct = mocker.Mock(spec=CallbackStruct)
        read_callback_struct = mocker.Mock(spec=CallbackStruct)

        def find_callback(cb_id: int):
            if cb_id == callback_id[0]:
                return write_callback_struct
            if cb_id == callback_id[1]:
                return read_callback_struct

        mocker.patch.object(callback_loaded_mock,
                            'find_callback', side_effect=find_callback)

        node = NodeValue('node0', None)
        var_pass = VariablePassingValue(
            node.node_name, callback_id[0], callback_id[1])
        mocker.patch.object(
            reader_mock, 'get_variable_passings', return_value=[var_pass])

        loaded = VariablePassingsLoaded(
            reader_mock, callback_loaded_mock, node)
        assert len(loaded.data) == 1
        datum = loaded.data[0]
        assert isinstance(datum, VariablePassingStruct)
        assert datum.callback_name_read == read_callback_struct.callback_name
        assert datum.callback_name_write == write_callback_struct.callback_name
        assert datum.node_name == node.node_name


class TestCallbackGroupsLoaded:

    def test_empty(self, mocker):
        reader_mock = mocker.Mock(spec=ArchitectureReader)
        callbacks_loaded_mock = mocker.Mock(spec=CallbacksLoaded)

        mocker.patch.object(
            reader_mock, 'get_callback_groups', return_value=[])

        node = NodeValue('node', None)
        loaded = CallbackGroupsLoaded(
            reader_mock, callbacks_loaded_mock, node)

        assert len(loaded.data) == 0

    def test_get_data(self, mocker):
        node = NodeValueWithId('node', 'node')

        reader_mock = mocker.Mock(spec=ArchitectureReader)
        callbacks_loaded_mock = mocker.Mock(spec=CallbacksLoaded)

        callback_mock = mocker.Mock(spec=CallbackStruct)

        cbg = CallbackGroupValue(
            CallbackGroupType.MUTUALLY_EXCLUSIVE.type_name,
            node.node_name,
            node.node_id,
            ('callback_ids',),
            'callback_group_id'
        )

        mocker.patch.object(
            reader_mock, 'get_callback_groups', return_value=[cbg])
        mocker.patch.object(callbacks_loaded_mock,
                            'find_callback', return_value=callback_mock)

        loaded = CallbackGroupsLoaded(
            reader_mock, callbacks_loaded_mock, node)

        assert len(loaded.data) == 1
        datum = loaded.data[0]
        assert isinstance(datum, CallbackGroupStruct)
        assert datum.callback_group_type == CallbackGroupType.MUTUALLY_EXCLUSIVE
        assert datum.node_name == node.node_name
        assert len(datum.callbacks) == 1
        assert datum.callbacks[0] == callback_mock


class TestExecutorInfoLoaded:

    def test_empty(self, mocker):
        reader_mock = mocker.Mock(spec=ArchitectureReader)

        mocker.patch.object(reader_mock, 'get_executors', return_value=[])

        nodes_loaded = mocker.Mock(NodeValuesLoaded)
        loaded = ExecutorValuesLoaded(reader_mock, nodes_loaded)

        executors = loaded.data
        assert executors == ()

    def test_single_executor(self, mocker):
        reader_mock = mocker.Mock(spec=ArchitectureReader)

        executor_info_mock = mocker.Mock(ExecutorValue)

        struct_mock = mocker.Mock(spec=ExecutorStruct)
        mocker.patch.object(ExecutorValuesLoaded,
                            '_to_struct', return_value=struct_mock)
        mocker.patch.object(
            reader_mock, 'get_executors', return_value=[executor_info_mock])

        nodes_loaded = mocker.Mock(spec=NodeValuesLoaded)
        loaded = ExecutorValuesLoaded(reader_mock, nodes_loaded)

        executors = loaded.data

        assert executors == (struct_mock,)

    def test_to_struct_empty(self, mocker):
        executor = ExecutorValue(
            ExecutorType.SINGLE_THREADED_EXECUTOR.type_name, ())

        nodes_loaded = mocker.Mock(spec=NodeValuesLoaded)
        struct = ExecutorValuesLoaded._to_struct(
            'exec_name', executor, nodes_loaded)

        assert isinstance(struct, ExecutorStruct)
        assert len(struct.callback_groups) == 0
        assert len(struct.callbacks) == 0

    def test_to_struct_full(self, mocker):
        node_name = 'node'

        node_info_mock = mocker.Mock(spec=NodeStruct)
        mocker.patch.object(node_info_mock, 'node_name', node_name)

        cbg_info_mock = mocker.Mock(spec=CallbackGroupValue)
        executor_info = ExecutorValue(
            ExecutorType.SINGLE_THREADED_EXECUTOR.type_name,
            (cbg_info_mock,))
        nodes_loaded_mock = mocker.Mock(spec=NodeValuesLoaded)
        mocker.patch.object(
            cbg_info_mock, 'callback_ids', ('callback',)
        )

        cbg_struct_info_mock = mocker.Mock(spec=CallbackStruct)
        mocker.patch.object(
            nodes_loaded_mock, 'find_callback_group', return_value=cbg_struct_info_mock)
        exec_name = 'single_threaded_executor_0'
        exec_info = ExecutorValuesLoaded._to_struct(
            exec_name, executor_info, nodes_loaded_mock)

        assert isinstance(exec_info, ExecutorStruct)
        assert len(exec_info.callback_groups) == 1
        assert exec_info.callback_groups == (cbg_struct_info_mock,)
        assert exec_info.executor_type == ExecutorType.SINGLE_THREADED_EXECUTOR
        assert exec_info.executor_name == 'single_threaded_executor_0'

    def test_executor_index(self, mocker):
        reader_mock = mocker.Mock(spec=ArchitectureReader)

        single_executor_info_mock = mocker.Mock(ExecutorValue)
        mocker.patch.object(single_executor_info_mock, 'executor_name', None)
        mocker.patch.object(
            single_executor_info_mock, 'executor_type', ExecutorType.SINGLE_THREADED_EXECUTOR)

        multi_executor_info_mock = mocker.Mock(ExecutorValue)
        mocker.patch.object(multi_executor_info_mock, 'executor_name', None)
        mocker.patch.object(
            multi_executor_info_mock, 'executor_type', ExecutorType.MULTI_THREADED_EXECUTOR)

        def to_struct(exec_name, executor_info, nodes_info):
            exec_mock = mocker.Mock(spec=ExecutorStruct)
            mocker.patch.object(exec_mock, 'executor_name', exec_name)
            return exec_mock

        mocker.patch.object(ExecutorValuesLoaded,
                            '_to_struct', side_effect=to_struct)
        mocker.patch.object(
            reader_mock, 'get_executors',
            return_value=[single_executor_info_mock, multi_executor_info_mock])

        nodes_loaded_mock = mocker.Mock(spec=NodeValuesLoaded)
        loaded = ExecutorValuesLoaded(reader_mock, nodes_loaded_mock)
        executors = loaded.data
        assert executors[0].executor_name == 'executor_0'
        assert executors[1].executor_name == 'executor_1'


class TestCommunicationInfoLoaded:

    def test_empty(self, mocker):

        nodes_loaded_mock = mocker.Mock(spec=NodeValuesLoaded)
        mocker.patch.object(nodes_loaded_mock, 'data', [])
        loaded = CommValuesLoaded(nodes_loaded_mock)
        assert len(loaded.data) == 0

        node_info_mock = mocker.Mock(spec=NodeStruct)

        mocker.patch.object(node_info_mock, 'publishers', ())
        mocker.patch.object(node_info_mock, 'subscriptions', ())

        mocker.patch.object(nodes_loaded_mock, 'data', (node_info_mock,))
        loaded = CommValuesLoaded(nodes_loaded_mock)
        assert len(loaded.data) == 0

        pub_info = PublisherValue('topic_a', 'pub_node', 'pub_node_id', None)
        sub_info = SubscriptionValue('topic_b', 'sub_node', 'sub_node_id', None)

        node_info_mock = mocker.Mock(spec=NodeStruct)
        mocker.patch.object(node_info_mock, 'publishers', [pub_info])
        mocker.patch.object(node_info_mock, 'subscriptions', [sub_info])

        loaded = CommValuesLoaded(nodes_loaded_mock)
        assert len(loaded.data) == 0

    def test_get_data(self, mocker):
        node_info_mock = mocker.Mock(spec=NodeStruct)

        pub_info = PublisherValue('topic_a', 'pub_node', 'pub_node_id', None)
        sub_info = SubscriptionValue('topic_a', 'sub_node', 'sub_node_id', None)

        node_info_mock = mocker.Mock(spec=NodeStruct)
        mocker.patch.object(node_info_mock, 'publishers', [pub_info])
        mocker.patch.object(node_info_mock, 'subscriptions', [sub_info])

<<<<<<< HEAD
        comm_mock = mocker.Mock(seck=CommunicationStruct)
=======
        comm_mock = mocker.Mock(spec=CommunicationStructValue)
>>>>>>> 60c540c6
        mocker.patch.object(CommValuesLoaded,
                            '_to_struct', return_value=comm_mock)

        nodes_loaded_mock = mocker.Mock(spec=NodeValuesLoaded)
        mocker.patch.object(nodes_loaded_mock, 'data', (node_info_mock,))

        loaded = CommValuesLoaded(nodes_loaded_mock)
        assert loaded.data == (comm_mock,)

    def test_to_struct_with_callback(self, mocker):
        topic_name = '/chatter'
        pub_node_name = 'talker'
        sub_node_name = 'listener'

        nodes_loaded_mock = mocker.Mock(spec=NodeValuesLoaded)
        pub_mock = mocker.Mock(spec=PublisherStruct)
        sub_mock = mocker.Mock(spec=SubscriptionStruct)
        node_pub_mock = mocker.Mock(spec=NodeStruct)
        node_sub_mock = mocker.Mock(spec=NodeStruct)

        mocker.patch.object(pub_mock, 'topic_name', topic_name)
        mocker.patch.object(sub_mock, 'topic_name', topic_name)

        mocker.patch.object(pub_mock, 'node_name', pub_node_name)
        mocker.patch.object(sub_mock, 'node_name', sub_node_name)

        mocker.patch.object(node_pub_mock, 'publishers', (pub_mock,))
        mocker.patch.object(node_sub_mock, 'subscriptions', (sub_mock,))

        pub_cb_mock = mocker.Mock(spec=CallbackStruct)
        sub_cb_mock = mocker.Mock(spec=CallbackStruct)

        mocker.patch.object(pub_cb_mock, 'publish_topic_names', (topic_name,))
        mocker.patch.object(pub_cb_mock, 'subscribe_topic_name', None)
        mocker.patch.object(pub_cb_mock, 'node_name', pub_node_name)

        mocker.patch.object(sub_cb_mock, 'publish_topic_names', ())
        mocker.patch.object(sub_cb_mock, 'subscribe_topic_name', topic_name)
        mocker.patch.object(sub_cb_mock, 'node_name', sub_node_name)

        mocker.patch.object(
            nodes_loaded_mock, 'get_callbacks', return_value=(pub_cb_mock, sub_cb_mock))

        comm_info: CommunicationStruct = CommValuesLoaded._to_struct(
            nodes_loaded_mock, pub_mock, sub_mock, node_pub_mock, node_sub_mock
        )

        assert comm_info.publish_callbacks == (pub_cb_mock,)
        assert comm_info.subscribe_callback == sub_cb_mock
        assert comm_info.publish_node == node_pub_mock
        assert comm_info.subscribe_node == node_sub_mock
        assert comm_info.publisher == pub_mock
        assert comm_info.subscription == sub_mock

    def test_find_communication(self, mocker):
        nodes_loaded_mock = mocker.Mock(spec=NodeValuesLoaded)
        mocker.patch.object(nodes_loaded_mock, 'data', ())
        comm_loaded = CommValuesLoaded(nodes_loaded_mock)

        comm_mock = mocker.Mock(spec=CommunicationStruct)

        mocker.patch.object(Util, 'find_one', return_value=comm_mock)
        comm = comm_loaded.find_communication(
            'topic_name', 'pub_node_name', 'sub_node_name')
        assert comm == comm_mock

        mocker.patch.object(
            Util, 'find_one', side_effect=ItemNotFoundError(''))
        with pytest.raises(ItemNotFoundError):
            comm_loaded.find_communication(
                'topic_name', 'pub_node_name', 'sub_node_name')

    def test_to_struct(self, mocker):
        topic_name = '/chatter'
        pub_node_name = 'talker'
        sub_node_name = 'listener'

        nodes_loaded_mock = mocker.Mock(spec=NodeValuesLoaded)
        pub_mock = mocker.Mock(spec=PublisherStruct)
        sub_mock = mocker.Mock(spec=SubscriptionStruct)
        node_pub_mock = mocker.Mock(spec=NodeStruct)
        node_sub_mock = mocker.Mock(spec=NodeStruct)

        mocker.patch.object(pub_mock, 'topic_name', topic_name)
        mocker.patch.object(sub_mock, 'topic_name', topic_name)

        mocker.patch.object(pub_mock, 'node_name', pub_node_name)
        mocker.patch.object(sub_mock, 'node_name', sub_node_name)

        mocker.patch.object(node_pub_mock, 'publishers', (pub_mock,))
        mocker.patch.object(node_sub_mock, 'subscriptions', (sub_mock,))

        mocker.patch.object(
            nodes_loaded_mock, 'get_callbacks', side_effect=ItemNotFoundError(''))

        comm_info: CommunicationStruct = CommValuesLoaded._to_struct(
            nodes_loaded_mock, pub_mock, sub_mock, node_pub_mock, node_sub_mock
        )

        assert comm_info.publish_callbacks is None
        assert comm_info.subscribe_callback is None
        assert comm_info.publish_node == node_pub_mock
        assert comm_info.subscribe_node == node_sub_mock
        assert comm_info.publisher == pub_mock
        assert comm_info.subscription == sub_mock


class TestPathInfoLoaded:

    def test_empty(self, mocker):
        reader_mock = mocker.Mock(spec=ArchitectureReader)
        nodes_loaded_mock = mocker.Mock(spec=NodeValuesLoaded)
        comm_loaded_mock = mocker.Mock(spec=CommValuesLoaded)

        mocker.patch.object(
            reader_mock, 'get_paths', return_value=())
        loaded = PathValuesLoaded(
            reader_mock, nodes_loaded_mock, comm_loaded_mock)
        paths_info = loaded.data
        assert paths_info == ()

    def test_single_path(self, mocker):
        reader_mock = mocker.Mock(spec=ArchitectureReader)
        nodes_loaded_mock = mocker.Mock(spec=NodeValuesLoaded)
        comm_loaded_mock = mocker.Mock(spec=CommValuesLoaded)

        path_info_mock = mocker.Mock(spec=PathValue)
        mocker.patch.object(reader_mock, 'get_paths',
                            return_value=(path_info_mock,))
        path_mock = mocker.Mock(spec=PathStruct)
        mocker.patch.object(PathValuesLoaded, '_to_struct',
                            return_value=path_mock)

        loaded = PathValuesLoaded(
            reader_mock, nodes_loaded_mock, comm_loaded_mock)

        paths_info = loaded.data
        assert paths_info == (path_mock,)

    def test_to_struct(self, mocker):
        path_name = 'path'

        path_info = PathValue(path_name, ())

        node_path_mock = mocker.Mock(spec=NodePathStruct)
        mocker.patch.object(PathValuesLoaded, '_to_node_path_struct',
                            return_value=(node_path_mock, node_path_mock))

        nodes_loaded_mock = mocker.Mock(spec=NodeValuesLoaded)
        comm_loaded_mock = mocker.Mock(spec=CommValuesLoaded)

        comm_mock = mocker.Mock(spec=CommunicationStruct)
        mocker.patch.object(
            comm_loaded_mock, 'find_communication', return_value=comm_mock)

        path_mock = mocker.Mock(spec=PathStruct)
        mocker.patch('caret_analyze.architecture.struct.path.PathStruct',
                     return_value=path_mock)
        paths_info = PathValuesLoaded._to_struct(
            path_info, nodes_loaded_mock, comm_loaded_mock)
        assert paths_info.child == (
            node_path_mock, comm_mock, node_path_mock)<|MERGE_RESOLUTION|>--- conflicted
+++ resolved
@@ -1137,11 +1137,7 @@
         mocker.patch.object(node_info_mock, 'publishers', [pub_info])
         mocker.patch.object(node_info_mock, 'subscriptions', [sub_info])
 
-<<<<<<< HEAD
-        comm_mock = mocker.Mock(seck=CommunicationStruct)
-=======
-        comm_mock = mocker.Mock(spec=CommunicationStructValue)
->>>>>>> 60c540c6
+        comm_mock = mocker.Mock(spec=CommunicationStruct)
         mocker.patch.object(CommValuesLoaded,
                             '_to_struct', return_value=comm_mock)
 
